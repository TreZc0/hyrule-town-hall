use {
    chrono::{DateTime, Utc},
    serenity::all::{
        ChannelId, CreateThread, MessageBuilder, CreateMessage,
        ChannelType, AutoArchiveDuration, CreateActionRow, CreateButton, ButtonStyle,
    },
    sqlx::{PgPool, Transaction, Postgres, postgres::types::PgInterval},
    tokio::time::{sleep, Duration},

    crate::{
        cal::{Race, RaceSchedule},
        event::Data as EventData,
        prelude::*,
        team::Team,
        user::User,
        seed,
    },
};

pub(crate) struct AsyncRaceManager;

impl AsyncRaceManager {
    /// Creates async threads 30 minutes before the scheduled start time
    pub(crate) async fn create_async_threads(
        pool: &PgPool,
        discord_ctx: &DiscordCtx,
        _http_client: &reqwest::Client,
    ) -> Result<(), Error> {
        let mut transaction = pool.begin().await?;
        
        // Find races that need async threads created
        let races = Self::get_races_needing_threads(&mut transaction).await?;
        
        for race in races {
            let event = EventData::new(&mut transaction, race.series, &race.event)
                .await
                .map_err(|e| Error::Event(event::Error::Data(e)))?
                .ok_or(Error::EventNotFound)?;
            
            if let Some(async_channel) = event.discord_async_channel {
                for (async_part, start_time) in Self::get_async_parts(&race) {
                    if let Some(start_time) = start_time {
                        let time_until_start = start_time - Utc::now();
                        // Only create the thread for this part if:
                        // - The thread does not exist
                        // - The start time is in the future and less than 30 minutes away
                        let thread_exists = match async_part {
                            1 => sqlx::query_scalar!(r#"SELECT EXISTS (SELECT 1 FROM races WHERE id = $1 AND async_thread1 IS NOT NULL) AS "exists!""#, race.id as _).fetch_one(&mut *transaction).await?,
                            2 => sqlx::query_scalar!(r#"SELECT EXISTS (SELECT 1 FROM races WHERE id = $1 AND async_thread2 IS NOT NULL) AS "exists!""#, race.id as _).fetch_one(&mut *transaction).await?,
                            3 => sqlx::query_scalar!(r#"SELECT EXISTS (SELECT 1 FROM races WHERE id = $1 AND async_thread3 IS NOT NULL) AS "exists!""#, race.id as _).fetch_one(&mut *transaction).await?,
                            _ => false,
                        };
                        if !thread_exists && time_until_start > chrono::Duration::zero() && time_until_start <= chrono::Duration::minutes(30) {
                            Self::create_async_thread(
                                &mut transaction,
                                discord_ctx,
                                &event,
                                &race,
                                async_part,
                                start_time,
                                async_channel,
                                pool,
                            ).await?;
                        }
                    }
                }
            }
        }
        
        transaction.commit().await?;
        Ok(())
    }

    /// Creates a private thread for an async race part
    async fn create_async_thread(
        transaction: &mut Transaction<'_, Postgres>,
        discord_ctx: &DiscordCtx,
        event: &EventData<'_>,
        race: &Race,
        async_part: u8,
        start_time: DateTime<Utc>,
        async_channel: ChannelId,
        db_pool: &PgPool,
    ) -> Result<(), Error> {
        let team = Self::get_team_for_async_part(race, async_part)?;
        let player = team.members(transaction).await?.into_iter().next()
            .ok_or(Error::NoTeamMembers)?;
        
        // Determine if this is first or second half based on scheduled start times
        let is_first_half = Self::is_first_half(race, async_part, start_time);
        
        // Build matchup string
        let teams: Vec<_> = race.teams().collect();
        let mut matchup = String::new();
        for (i, _team) in teams.iter().enumerate() {
            if i > 0 {
                matchup.push_str("v");
            }
            matchup.push_str(&format!("P{}", i + 1));
        }
        
        // Get player name
        let player_name = player.display_name();
        
        // Build thread name: Async <Round>: <player> (<1st/2nd>) if round/phase exists, else Async <Matchup>: <player> (<1st/2nd>)
        let display_order = Self::get_display_order(race, async_part);
        let thread_name = if race.phase.is_some() || race.round.is_some() {
            let round_str = if let Some(phase) = &race.phase {
                if let Some(round) = &race.round {
                    format!("{} {}", phase, round)
                } else {
                    phase.clone()
                }
            } else if let Some(round) = &race.round {
                round.clone()
            } else {
                String::new()
            };
            format!("Async {}: {} ({})", round_str.trim(), player_name, if display_order == 1 { "1st" } else if display_order == 2 { "2nd" } else { "3rd" })
        } else {
            format!("Async {}: {} ({})", matchup, player_name, if display_order == 1 { "1st" } else if display_order == 2 { "2nd" } else { "3rd" })
        };
        
        let mut content = Self::build_async_thread_content(
            transaction,
            event,
            race,
            async_part,
            start_time,
            &player,
            is_first_half,
            db_pool,
        ).await?;
        
        let thread = async_channel.create_thread(discord_ctx, CreateThread::new(&thread_name)
            .kind(ChannelType::PrivateThread)
            .auto_archive_duration(AutoArchiveDuration::OneWeek)
        ).await?;
        
        // Store thread ID in database
        let thread_id = thread.id.get() as i64;
        match async_part {
            1 => sqlx::query!("UPDATE races SET async_thread1 = $1 WHERE id = $2", thread_id, race.id as _).execute(&mut **transaction).await?,
            2 => sqlx::query!("UPDATE races SET async_thread2 = $1 WHERE id = $2", thread_id, race.id as _).execute(&mut **transaction).await?,
            3 => sqlx::query!("UPDATE races SET async_thread3 = $1 WHERE id = $2", thread_id, race.id as _).execute(&mut **transaction).await?,
            _ => return Ok(()),
        };
        
        // Create the READY button
        let ready_button = CreateActionRow::Buttons(vec![
            CreateButton::new("async_ready")
                .label("READY!")
                .style(ButtonStyle::Primary)
        ]);

        // Send the initial message with the READY button
        thread.send_message(discord_ctx, CreateMessage::new()
            .content(content.build())
            .components(vec![ready_button])
        ).await?;
        
        // Add organizers and player to thread (but exclude organizers who are opponents)
        let organizers = event.organizers(transaction).await.map_err(Error::Event)?;
        let current_team = Self::get_team_for_async_part(race, async_part)?;
        
        // Track which Discord users we've already added to avoid duplicates
        let mut added_users = HashSet::new();
        
        // First, add the current player
        if let Some(discord) = &player.discord {
            if let Ok(member) = thread.guild_id.member(discord_ctx, discord.id).await {
                let _ = thread.id.add_thread_member(discord_ctx, member.user.id).await;
                added_users.insert(discord.id);
            }
        }
        
        // Then add organizers who are not opponents
        for organizer in organizers {
            if let Some(discord) = &organizer.discord {
                // Skip if we already added this user (e.g., if they're the current player)
                if added_users.contains(&discord.id) {
                    continue;
                }
                
                // Check if this organizer is part of any opponent team (not the current team)
                let mut is_opponent = false;
                for team in race.teams() {
                    if team.id == current_team.id {
                        continue; // Skip current team
                    } else {
                        // Check if organizer is a member of this opponent team
                        if let Ok(members) = team.members(transaction).await {
                            if members.iter().any(|member| {
                                member.discord.as_ref().map(|d| d.id) == Some(discord.id)
                            }) {
                                is_opponent = true;
                                break;
                            }
                        }
                    }
                }
                
                // Only add organizers who are NOT opponents
                if !is_opponent {
                    if let Ok(member) = thread.guild_id.member(discord_ctx, discord.id).await {
                        let _ = thread.id.add_thread_member(discord_ctx, member.user.id).await;
                        added_users.insert(discord.id);
                    }
                }
            }
        }
        
        Ok(())
    }

    /// Builds the content for the async thread
    async fn build_async_thread_content(
        transaction: &mut Transaction<'_, Postgres>,
        event: &EventData<'_>,
        race: &Race,
        async_part: u8,
        _start_time: DateTime<Utc>,
        player: &User,
        _is_first_half: bool,
        db_pool: &PgPool,
    ) -> Result<MessageBuilder, Error> {
        let mut content = MessageBuilder::default();
        
        // Header with player mention and race info
        content.push("Hey ");
        content.mention_user(player);
        content.push(", this thread will be used to handle your part of the async for this race: ");
        
        if let Some(phase) = &race.phase {
            content.push_safe(phase.clone());
            content.push(' ');
        }
        if let Some(round) = &race.round {
            content.push_safe(round.clone());
            content.push(' ');
        }
        
        content.push("(");
        let teams: Vec<_> = race.teams().collect();
        for (i, team) in teams.iter().enumerate() {
            if team.id == Self::get_team_for_async_part(race, async_part)?.id {
                // Mention (ping) the current player's team
                content.mention_team(transaction, event.discord_guild, team).await?;
            } else {
                // Just show the opponent's team name without pinging
                content.push_safe(team.name(transaction).await?.unwrap_or_else(|| "Unknown Team".to_string().into()));
            }
            if i < teams.len() - 1 {
                content.push(" vs. ");
            }
        }
        content.push(")");
        
        content.push_line("");
        content.push("You are considered Player ");
        let display_order = Self::get_display_order(race, async_part);
        content.push(display_order.to_string());
        content.push(" of this round.");
        
        // Add settings information for Crosskeys2025 events
        if let racetime_bot::Goal::Crosskeys2025 = racetime_bot::Goal::for_event(race.series, &race.event).expect("Goal not found for event") {
            let crosskeys_options = racetime_bot::CrosskeysRaceOptions::for_race(db_pool, race).await;
            
            content.push_line("");
            content.push_line("");
            content.push("---");
            content.push_line("");
            content.push(format!("**Seed Settings:** {}", crosskeys_options.as_seed_options_str()));
            content.push_line("");
            
            // Create race options string without delay setting
            let mut race_options = Vec::new();
            let race_options_full = crosskeys_options.as_race_options_str();
            if race_options_full.contains("ALLOWED") {
                race_options.push("hovering and moldorm bouncing ALLOWED");
            } else {
                race_options.push("hovering and moldorm bouncing BANNED");
            }
            // Note: We exclude the delay setting as requested
            let race_options_str = if race_options.is_empty() {
                "standard race rules".to_string()
            } else {
                race_options.join(", ")
            };
            
            content.push(format!("**Race Rules:** {}", race_options_str));
            content.push_line("");
            content.push("---");
        }
        
        content.push_line("");
        content.push("**IMPORTANT:** To prevent seed leaks, you must signal that you are ready before the seed will be distributed.");
        content.push_line("");
        content.push("Click the **READY!** button below when you are ready to receive your seed. Once you click ready:");
        content.push_line("");
        content.push("• The seed will be posted immediately");
        content.push_line("");
        content.push("• Organizers will be notified that you are starting");
        content.push_line("");
        content.push("• You can then start a 5-second countdown when you're ready to begin");
        content.push_line("");
        content.push("• After the countdown, you can finish your run and report your time");
        content.push_line("");
        content.push("Please note in the interest of keeping a level playing field, even if running second, you will not be given the results of the match until after both players have run the seed.");
        
        // Instructions based on display order
        let display_order = Self::get_display_order(race, async_part);
        if display_order == 1 {
            content.push_line("");
            content.push("**First Player Instructions:**");
            content.push_line("");
            content.push("• Local record from OBS and upload to YouTube as unlisted.");
            content.push_line("");
            content.push("• When finished, inform us immediately with your finish time and a screenshot of the collection rate end scene.");
            content.push_line("");
            content.push("• We suggest using MKV format for recording (more crash-resistant than MP4).");
        } else {
            content.push_line("");
            content.push("**Second Player Instructions:**");
            content.push_line("");
            content.push("• You can stream to Twitch/YouTube OR local record and upload to YouTube as unlisted.");
            content.push_line("");
            content.push("• When finished, inform us immediately with your finish time and a screenshot of the collection rate end scene.");
            content.push_line("");
            content.push("• If streaming to Twitch, ensure VoDs are published for access for the organizers.");
        }
        
        Ok(content)
    }

    /// Distributes seed to a specific async thread
    async fn distribute_seed_to_thread(
        transaction: &mut Transaction<'_, Postgres>,
        discord_ctx: &DiscordCtx,
        _event: &EventData<'_>,
        race: &Race,
        async_part: u8,
    ) -> Result<(), Error> {
        let seed_url = Self::get_seed_url(race)?;
        
        // Get the player for this async part
        let team = Self::get_team_for_async_part(race, async_part)?;
        let player = team.members(transaction).await?.into_iter().next()
            .ok_or(Error::NoTeamMembers)?;
        
        let mut content = MessageBuilder::default();
        content.push("Hey ");
        content.mention_user(&player);
        content.push(", ");
        content.push_line("");
        content.push("Your seed is ready! Please use this URL: ");
        content.push(seed_url);
        
        // Add hash if available
        if let Some(file_hash) = race.seed.file_hash.as_ref() {
            content.push_line("");
            content.push("The hash for this seed is: ");
            content.push(format!("{}, {}, {}, {}, {}", 
                file_hash[0], file_hash[1], file_hash[2], file_hash[3], file_hash[4]));
        }
        
        // Get thread ID from database
        let thread_id = match async_part {
            1 => sqlx::query_scalar!("SELECT async_thread1 FROM races WHERE id = $1", race.id as _).fetch_one(&mut **transaction).await?,
            2 => sqlx::query_scalar!("SELECT async_thread2 FROM races WHERE id = $1", race.id as _).fetch_one(&mut **transaction).await?,
            3 => sqlx::query_scalar!("SELECT async_thread3 FROM races WHERE id = $1", race.id as _).fetch_one(&mut **transaction).await?,
            _ => return Err(Error::InvalidAsyncPart),
        };
        
        if let Some(thread_id) = thread_id {
            let thread = ChannelId::new(thread_id as u64);
            thread.say(discord_ctx, content.build()).await?;
            
            // Mark seed as distributed
            match async_part {
                1 => sqlx::query!("UPDATE races SET async_seed1 = TRUE WHERE id = $1", race.id as _).execute(&mut **transaction).await?,
                2 => sqlx::query!("UPDATE races SET async_seed2 = TRUE WHERE id = $1", race.id as _).execute(&mut **transaction).await?,
                3 => sqlx::query!("UPDATE races SET async_seed3 = TRUE WHERE id = $1", race.id as _).execute(&mut **transaction).await?,
                _ => return Ok(()),
            };
        }
        
        Ok(())
    }

    /// Gets async parts and their start times
    fn get_async_parts(race: &Race) -> Vec<(u8, Option<DateTime<Utc>>)> {
        match &race.schedule {
            RaceSchedule::Async { start1, start2, start3, .. } => {
                vec![
                    (1, *start1),
                    (2, *start2),
                    (3, *start3),
                ]
            }
            _ => vec![],
        }
    }

    /// Gets the team for a specific async part (database mapping - team order)
    fn get_team_for_async_part(race: &Race, async_part: u8) -> Result<&Team, Error> {
        let teams: Vec<_> = race.teams().collect();
        match async_part {
            1 => teams.get(0).copied().ok_or(Error::NoTeamFound),
            2 => teams.get(1).copied().ok_or(Error::NoTeamFound),
            3 => teams.get(2).copied().ok_or(Error::NoTeamFound),
            _ => Err(Error::InvalidAsyncPart),
        }
    }

    /// Determines if this async part is the first half based on scheduled start times
    fn is_first_half(race: &Race, async_part: u8, _start_time: DateTime<Utc>) -> bool {
        match &race.schedule {
            RaceSchedule::Async { start1, start2, start3, .. } => {
                // Get all scheduled start times that are not None
                let mut scheduled_times = Vec::new();
                if let Some(time) = start1 { scheduled_times.push((1, *time)); }
                if let Some(time) = start2 { scheduled_times.push((2, *time)); }
                if let Some(time) = start3 { scheduled_times.push((3, *time)); }
                
                // Sort by start time
                scheduled_times.sort_by_key(|&(_, time)| time);
                
                // Find the position of this async part in the sorted list
                if let Some(position) = scheduled_times.iter().position(|&(part, _)| part == async_part) {
                    position == 0 // First position (earliest time) = first half
                } else {
                    // Fallback to async_part number if not found
                    async_part == 1
                }
            }
            _ => async_part == 1, // Fallback
        }
    }

    /// Gets the display order (1st, 2nd, 3rd) for an async part based on scheduled start times
    fn get_display_order(race: &Race, async_part: u8) -> u8 {
        match &race.schedule {
            RaceSchedule::Async { start1, start2, start3, .. } => {
                // Get all scheduled start times that are not None
                let mut scheduled_times = Vec::new();
                if let Some(time) = start1 { scheduled_times.push((1, *time)); }
                if let Some(time) = start2 { scheduled_times.push((2, *time)); }
                if let Some(time) = start3 { scheduled_times.push((3, *time)); }
                
                // Sort by start time
                scheduled_times.sort_by_key(|&(_, time)| time);
                
                // Find the position of this async part in the sorted list
                if let Some(position) = scheduled_times.iter().position(|&(part, _)| part == async_part) {
                    (position + 1) as u8 // Convert to 1-based display order
                } else {
                    // Fallback to async_part number if not found
                    async_part
                }
            }
            _ => async_part, // Fallback
        }
    }

    /// Gets the seed URL for a race
    fn get_seed_url(race: &Race) -> Result<String, Error> {
        // Check if race has a seed
        if let Some(seed_files) = &race.seed.files {
            match seed_files {
                seed::Files::AlttprDoorRando { uuid } => {
                    let mut patcher_url = Url::parse("https://alttprpatch.synack.live/patcher.html")?;
                    patcher_url.query_pairs_mut().append_pair("patch", &format!("https://hth.zeldaspeedruns.com/seed/DR_{uuid}.bps"));
                    Ok(patcher_url.to_string())
                }
                _ => Err(Error::UnsupportedSeedType),
            }
        } else {
            Err(Error::NoSeedAvailable)
        }
    }

    /// Gets races that need async threads created
    async fn get_races_needing_threads(
        transaction: &mut Transaction<'_, Postgres>,
    ) -> Result<Vec<Race>, Error> {
        let race_rows = sqlx::query!(
            r#"
            SELECT r.id, r.series, r.event
            FROM races r
            JOIN events e ON r.series = e.series AND r.event = e.event
            WHERE e.discord_async_channel IS NOT NULL
            AND (r.async_start1 IS NOT NULL OR r.async_start2 IS NOT NULL OR r.async_start3 IS NOT NULL)
            AND (r.async_thread1 IS NULL OR r.async_thread2 IS NULL OR r.async_thread3 IS NULL)
            AND (
                (r.async_start1 IS NOT NULL AND r.async_thread1 IS NULL AND r.async_start1 <= NOW() + INTERVAL '30 minutes' AND r.async_start1 > NOW() + INTERVAL '29 minutes') OR
                (r.async_start2 IS NOT NULL AND r.async_thread2 IS NULL AND r.async_start2 <= NOW() + INTERVAL '30 minutes' AND r.async_start2 > NOW() + INTERVAL '29 minutes') OR
                (r.async_start3 IS NOT NULL AND r.async_thread3 IS NULL AND r.async_start3 <= NOW() + INTERVAL '30 minutes' AND r.async_start3 > NOW() + INTERVAL '29 minutes') OR
                (r.async_start1 IS NOT NULL AND r.async_thread1 IS NULL AND r.async_start1 <= NOW() + INTERVAL '15 minutes' AND r.async_start1 > NOW()) OR
                (r.async_start2 IS NOT NULL AND r.async_thread2 IS NULL AND r.async_start2 <= NOW() + INTERVAL '15 minutes' AND r.async_start2 > NOW()) OR
                (r.async_start3 IS NOT NULL AND r.async_thread3 IS NULL AND r.async_start3 <= NOW() + INTERVAL '15 minutes' AND r.async_start3 > NOW())
            )
            "#
        ).fetch_all(&mut **transaction).await?;
        let mut races = Vec::new();
        for race_row in race_rows {
            let race = Race::from_id(transaction, &reqwest::Client::new(), Id::from(race_row.id)).await?;
            races.push(race);
        }
        Ok(races)
    }

    /// Handles the READY button click for async races
    pub(crate) async fn handle_ready_button(
        pool: &PgPool,
        discord_ctx: &DiscordCtx,
        race_id: i64,
        async_part: u8,
        user_id: UserId,
    ) -> Result<(), Error> {
        let mut transaction = pool.begin().await?;
        
        // Load the race
        let race = Race::from_id(&mut transaction, &reqwest::Client::new(), Id::from(race_id as u64)).await?;
        
        // Verify the user is the correct player for this async part
        let team = Self::get_team_for_async_part(&race, async_part)?;
        let player = team.members(&mut transaction).await?.into_iter().next()
            .ok_or(Error::NoTeamMembers)?;
        
        if let Some(discord) = &player.discord {
            if discord.id != user_id {
                return Err(Error::UnauthorizedUser);
            }
        } else {
            return Err(Error::NoTeamMembers);
        }
        
        // Check if already ready
        let already_ready = match async_part {
            1 => sqlx::query_scalar!("SELECT async_ready1 FROM races WHERE id = $1", race_id).fetch_one(&mut *transaction).await?,
            2 => sqlx::query_scalar!("SELECT async_ready2 FROM races WHERE id = $1", race_id).fetch_one(&mut *transaction).await?,
            3 => sqlx::query_scalar!("SELECT async_ready3 FROM races WHERE id = $1", race_id).fetch_one(&mut *transaction).await?,
            _ => return Err(Error::InvalidAsyncPart),
        };
        
        if already_ready {
            return Err(Error::AlreadyReady);
        }
        
        // Mark as ready
        match async_part {
            1 => sqlx::query!("UPDATE races SET async_ready1 = TRUE WHERE id = $1", race_id).execute(&mut *transaction).await?,
            2 => sqlx::query!("UPDATE races SET async_ready2 = TRUE WHERE id = $1", race_id).execute(&mut *transaction).await?,
            3 => sqlx::query!("UPDATE races SET async_ready3 = TRUE WHERE id = $1", race_id).execute(&mut *transaction).await?,
            _ => return Ok(()),
        };
        
        // Create initial async_times record (without start_time)
        let user = User::from_discord(&mut *transaction, user_id).await?;
        sqlx::query!(
            "INSERT INTO async_times (race_id, async_part, recorded_by) VALUES ($1, $2, $3) ON CONFLICT (race_id, async_part) DO NOTHING",
            race_id,
            async_part as i32,
            user.unwrap().id as _,
        ).execute(&mut *transaction).await?;
        
        // Load event data
        let event = EventData::new(&mut transaction, race.series, &race.event)
            .await
            .map_err(|e| Error::Event(event::Error::Data(e)))?
            .ok_or(Error::EventNotFound)?;
        
        // Distribute seed and notify organizers
        Self::distribute_seed_to_thread(
            &mut transaction,
            discord_ctx,
            &event,
            &race,
            async_part,
        ).await?;
        
        // Notify in the async thread
        let thread_id = match async_part {
            1 => sqlx::query_scalar!("SELECT async_thread1 FROM races WHERE id = $1", race_id).fetch_one(&mut *transaction).await?,
            2 => sqlx::query_scalar!("SELECT async_thread2 FROM races WHERE id = $1", race_id).fetch_one(&mut *transaction).await?,
            3 => sqlx::query_scalar!("SELECT async_thread3 FROM races WHERE id = $1", race_id).fetch_one(&mut *transaction).await?,
            _ => return Err(Error::InvalidAsyncPart),
        };
        
        if let Some(thread_id) = thread_id {
            let thread = ChannelId::new(thread_id as u64);
            
            let mut content = MessageBuilder::default();
            content.push("@here **This part of the async is ready to start!**");
            content.push_line("");
            content.push("Player ");
            content.mention_user(&player);
            content.push(" is ready for their portion of the async ");
            
            content.push("(");
            let teams: Vec<_> = race.teams().collect();
            for (i, team) in teams.iter().enumerate() {
                content.push_safe(team.name(&mut transaction).await?.unwrap_or_else(|| "Unknown Team".to_string().into()));
                if i < teams.len() - 1 {
                    content.push(" vs. ");
                }
            }

            if let Some(round) = &race.round {
                content.push(", ");
                content.push_safe(round.clone());
            }
            content.push(")");
            
            content.push_line("");
            content.push_line("");
            content.push("Click the START COUNTDOWN button when you're ready to begin your run.");
            
            // Create the START COUNTDOWN button
            let start_countdown_button = CreateActionRow::Buttons(vec![
                CreateButton::new("async_start_countdown")
                    .label("START COUNTDOWN")
                    .style(ButtonStyle::Success)
            ]);
            
            thread.send_message(discord_ctx, CreateMessage::new()
                .content(content.build())
                .components(vec![start_countdown_button])
            ).await?;
        }
        
        transaction.commit().await?;
        Ok(())
    }

    /// Handles the START COUNTDOWN button click for async races
    pub(crate) async fn handle_start_countdown_button(
        pool: &PgPool,
        discord_ctx: &DiscordCtx,
        race_id: i64,
        async_part: u8,
        user_id: UserId,
    ) -> Result<(), Error> {
        let mut transaction = pool.begin().await?;
        
        // Load the race
        let race = Race::from_id(&mut transaction, &reqwest::Client::new(), Id::from(race_id as u64)).await?;
        
        // Verify the user is the correct player for this async part
        let team = Self::get_team_for_async_part(&race, async_part)?;
        let player = team.members(&mut transaction).await?.into_iter().next()
            .ok_or(Error::NoTeamMembers)?;
        
        if let Some(discord) = &player.discord {
            if discord.id != user_id {
                return Err(Error::UnauthorizedUser);
            }
        } else {
            return Err(Error::NoTeamMembers);
        }
        
        // Check if countdown has already been started
        let existing_record = sqlx::query!(
            "SELECT start_time FROM async_times WHERE race_id = $1 AND async_part = $2",
            race_id,
            async_part as i32
        ).fetch_optional(&mut *transaction).await?;
        
        if let Some(record) = existing_record {
            if record.start_time.is_some() {
                return Err(Error::AlreadyStarted);
            }
        } else {
            return Err(Error::NotStarted);
        }
        
        // Get the user who clicked the button
        let user = User::from_discord(&mut *transaction, user_id).await?;
        
        // Get thread ID
        let thread_id = match async_part {
            1 => sqlx::query_scalar!("SELECT async_thread1 FROM races WHERE id = $1", race_id).fetch_one(&mut *transaction).await?,
            2 => sqlx::query_scalar!("SELECT async_thread2 FROM races WHERE id = $1", race_id).fetch_one(&mut *transaction).await?,
            3 => sqlx::query_scalar!("SELECT async_thread3 FROM races WHERE id = $1", race_id).fetch_one(&mut *transaction).await?,
            _ => return Err(Error::InvalidAsyncPart),
        };
        
        if let Some(thread_id) = thread_id {
            let thread = ChannelId::new(thread_id as u64);
            
            // Send "about to start" message
            thread.say(discord_ctx, "**Your async is about to start!**").await?;
            sleep(Duration::from_secs(1)).await;
            
            // Send countdown messages
            for i in (1..=5).rev() {
                let countdown_content = if i == 1 {
                    "**1**"
                } else if i == 0 {
                    "**GO!** 🏃‍♂️"
                } else {
                    &format!("**{}**", i)
                };
                
                thread.say(discord_ctx, countdown_content).await?;
                
                if i > 1 {
                    sleep(Duration::from_secs(1)).await;
                }
            }
            
            // Send GO! message and start the timer
            sleep(Duration::from_secs(1)).await;
            thread.say(discord_ctx, "**GO!** 🏃‍♂️").await?;
            
            // Start the timer AFTER the countdown completes
            let now = Utc::now();
            sqlx::query!(
                "UPDATE async_times SET start_time = $1, recorded_at = NOW(), recorded_by = $2 WHERE race_id = $3 AND async_part = $4",
                now,
                user.unwrap().id as _,
                race_id,
                async_part as i32,
            ).execute(&mut *transaction).await?;
<<<<<<< HEAD
            
=======

>>>>>>> 0bee342b
            // Send the FINISH button
            let finish_button = CreateActionRow::Buttons(vec![
                CreateButton::new("async_finish")
                    .label("FINISH")
                    .style(ButtonStyle::Danger)
            ]);
            
            let mut content = MessageBuilder::default();
            content.push("**Good luck!** Click the FINISH button once you have completed your run.");
            
            thread.send_message(discord_ctx, CreateMessage::new()
                .content(content.build())
                .components(vec![finish_button])
            ).await?;
        }
        
        transaction.commit().await?;
        Ok(())
    }

    /// Handles the FINISH button click for async races
    pub(crate) async fn handle_finish_button(
        pool: &PgPool,
        discord_ctx: &DiscordCtx,
        race_id: i64,
        async_part: u8,
        user_id: UserId,
    ) -> Result<(), Error> {
        let mut transaction = pool.begin().await?;
        
        // Load the race
        let race = Race::from_id(&mut transaction, &reqwest::Client::new(), Id::from(race_id as u64)).await?;
        
        // Verify the user is the correct player for this async part
        let team = Self::get_team_for_async_part(&race, async_part)?;
        let player = team.members(&mut transaction).await?.into_iter().next()
            .ok_or(Error::NoTeamMembers)?;
        
        if let Some(discord) = &player.discord {
            if discord.id != user_id {
                return Err(Error::UnauthorizedUser);
            }
        } else {
            return Err(Error::NoTeamMembers);
        }
        
        // Get the async_times record
        let async_time_record = sqlx::query!(
            "SELECT start_time, finish_time FROM async_times WHERE race_id = $1 AND async_part = $2",
            race_id,
            async_part as i32
        ).fetch_optional(&mut *transaction).await?;
        
        if let Some(ref record) = async_time_record {
            if record.start_time.is_none() {
                return Err(Error::NotStarted);
            }
            // Check if finish_time has a non-zero value (indicating already finished)
            if let Some(finish_time) = record.finish_time {
                if finish_time.microseconds != 0 || finish_time.days != 0 || finish_time.months != 0 {
                    return Err(Error::AlreadyFinished);
                }
            }
        } else {
            return Err(Error::NotStarted);
        }
        
        // Calculate finish time and duration
        let now = Utc::now();
        let start_time = async_time_record.unwrap().start_time.unwrap();
        let duration = now.signed_duration_since(start_time);
        
        // Format duration as hh:mm:ss
        let total_seconds = duration.num_seconds();
        let hours = total_seconds / 3600;
        let minutes = (total_seconds % 3600) / 60;
        let seconds = total_seconds % 60;
        let formatted_time = format!("{:02}:{:02}:{:02}", hours, minutes, seconds);
        
        // Get the user who clicked the button
        let user = User::from_discord(&mut *transaction, user_id).await?;
        
        // Update the async_times record with finish_time
        let pg_interval = PgInterval {
            months: 0,
            days: 0,
            microseconds: duration.num_seconds() * 1_000_000,
        };
        
        sqlx::query!(
            r#"
            UPDATE async_times 
            SET finish_time = $1, recorded_at = NOW(), recorded_by = $2
            WHERE race_id = $3 AND async_part = $4
            "#,
            pg_interval,
            user.unwrap().id as _,
            race_id,
            async_part as i32,
        ).execute(&mut *transaction).await?;
        
        // Load event data for organizer notification
        let _event = EventData::new(&mut transaction, race.series, &race.event)
            .await
            .map_err(|e| Error::Event(event::Error::Data(e)))?
            .ok_or(Error::EventNotFound)?;
        
        // Get thread ID
        let thread_id = match async_part {
            1 => sqlx::query_scalar!("SELECT async_thread1 FROM races WHERE id = $1", race_id).fetch_one(&mut *transaction).await?,
            2 => sqlx::query_scalar!("SELECT async_thread2 FROM races WHERE id = $1", race_id).fetch_one(&mut *transaction).await?,
            3 => sqlx::query_scalar!("SELECT async_thread3 FROM races WHERE id = $1", race_id).fetch_one(&mut *transaction).await?,
            _ => return Err(Error::InvalidAsyncPart),
        };
        
        if let Some(thread_id) = thread_id {
            let thread = ChannelId::new(thread_id as u64);
            
            // Send finish notification to thread with @here ping
            let mut content = MessageBuilder::default();
            content.push("@here - **This part of the async race is complete!** ");
            content.push_line("");
            content.push("**Estimated finish time:** ");
            content.push(&formatted_time);
            content.push_line("");
            content.push_line("");
            content.mention_user(&player);
            content.push(", please provide a screenshot of the collection rate end screen and a link to the recording or VoD here as soon as you can. ");
            content.push("Organizers will then verify and record your final time.");

            
            thread.say(discord_ctx, content.build()).await?;
        }
        
        transaction.commit().await?;
        Ok(())
    }
}

#[derive(Debug, thiserror::Error)]
pub(crate) enum Error {
    #[error(transparent)] Sql(#[from] sqlx::Error),
    #[error(transparent)] Discord(#[from] serenity::Error),
    #[error(transparent)] UrlParse(#[from] url::ParseError),
    #[error("event error: {0}")]
    Event(event::Error),
    #[error(transparent)] Cal(#[from] cal::Error),
    #[error("event not found")]
    EventNotFound,
    #[error("no team found")]
    NoTeamFound,
    #[error("no team members")]
    NoTeamMembers,
    #[error("invalid async part")]
    InvalidAsyncPart,
    #[error("no seed available")]
    NoSeedAvailable,
    #[error("unsupported seed type")]
    UnsupportedSeedType,
    #[error("unauthorized user")]
    UnauthorizedUser,
    #[error("already ready")]
    AlreadyReady,
    #[error("already started")]
    AlreadyStarted,
    #[error("not started")]
    NotStarted,
    #[error("already finished")]
    AlreadyFinished,
} <|MERGE_RESOLUTION|>--- conflicted
+++ resolved
@@ -723,11 +723,7 @@
                 race_id,
                 async_part as i32,
             ).execute(&mut *transaction).await?;
-<<<<<<< HEAD
-            
-=======
-
->>>>>>> 0bee342b
+
             // Send the FINISH button
             let finish_button = CreateActionRow::Buttons(vec![
                 CreateButton::new("async_finish")
