--- conflicted
+++ resolved
@@ -23,20 +23,12 @@
     crate::{
         discord_bot,
         event::Tab,
-<<<<<<< HEAD
-        event::roles::{Signup, VolunteerSignupStatus},
-        hash_icon::SpoilerLog,
-        hash_icon_db::HashIconData,
-=======
         event::roles::{
             Signup, 
             VolunteerSignupStatus
         },
-        hash_icon::{
-            HashIcon,
-            SpoilerLog
-        },
->>>>>>> 8e292caa
+        hash_icon::SpoilerLog,
+        hash_icon_db::HashIconData,
         prelude::*,
         sheets,
     },
