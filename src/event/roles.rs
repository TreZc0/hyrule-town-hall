--- conflicted
+++ resolved
@@ -857,7 +857,6 @@
         .await?;
 
     let content = if let Some(ref me) = me {
-<<<<<<< HEAD
         if data.organizers(&mut transaction).await?.contains(me) {
             // Check if event uses custom role bindings
             let uses_custom_bindings = sqlx::query_scalar!(
@@ -887,15 +886,6 @@
                     (Vec::new(), Vec::new())
                 }
             };
-=======
-        if data.organizers(&mut transaction).await?.contains(me) || me.is_global_admin() {
-            let role_bindings =
-                RoleBinding::for_event(&mut transaction, data.series, &data.event).await?;
-            let pending_requests =
-                RoleRequest::pending_for_event(&mut transaction, data.series, &data.event).await?;
-            let approved_requests =
-                RoleRequest::approved_for_event(&mut transaction, data.series, &data.event).await?;
->>>>>>> ea5183f5
             let all_role_types = RoleType::all(&mut transaction).await?;
 
             // Get game info if using game bindings
