<<<<<<< HEAD
use {
    rocket::{
        form::{Contextual, Form},
        http::{Status, uri::Origin as HttpOrigin},
        response::Redirect,
        State,
    },
    sqlx::{
        PgPool,
        Transaction,
        Postgres,
    },
    chrono::{DateTime, Utc},
    crate::{
        event::{Data, Tab},
        form::{EmptyForm, button_form_ext_disabled, form_field, full_form},
        http::{PageError, StatusOrError},
        id::{RoleBindings, RoleRequests, RoleTypes, Signups, EventDiscordRoleOverrides},
        prelude::*,
        time::format_datetime,
        user::User,
        game,
        cal::{Race, RaceSchedule, Entrants, Entrant},
    },
    std::collections::HashMap,
    rocket_util::Origin,
=======
use crate::{
    cal::{self, Entrant, Entrants, Race, RaceSchedule},
    event::{Data, Tab},
    form::{EmptyForm, button_form_ext_disabled, form_field, full_form},
    http::{PageError, StatusOrError},
    id::{RoleBindings, RoleRequests, RoleTypes, Signups},
    prelude::*,
    time::format_datetime,
    user::User,
    series::Series,
>>>>>>> 8e292caa
};


#[derive(Debug, thiserror::Error, rocket_util::Error)]
pub(crate) enum Error {
    #[error(transparent)]
    Sqlx(#[from] sqlx::Error),
    #[error(transparent)]
    Event(#[from] event::Error),
    #[error(transparent)]
    Data(#[from] event::DataError),
    #[error(transparent)]
    Page(#[from] PageError),
    #[error(transparent)]
    Wheel(#[from] wheel::Error),
    #[error(transparent)]
    Cal(#[from] cal::Error),
    #[error(transparent)]
    Game(#[from] game::GameError),
    #[error("unauthorized access")]
    Unauthorized,
}

impl From<Error> for StatusOrError<Error> {
    fn from(err: Error) -> Self {
        StatusOrError::Err(err)
    }
}

impl From<sqlx::Error> for StatusOrError<Error> {
    fn from(err: sqlx::Error) -> Self {
        StatusOrError::Err(Error::Sqlx(err))
    }
}

impl From<event::DataError> for StatusOrError<Error> {
    fn from(err: event::DataError) -> Self {
        StatusOrError::Err(Error::Data(err))
    }
}

impl From<event::Error> for StatusOrError<Error> {
    fn from(err: event::Error) -> Self {
        StatusOrError::Err(Error::Event(err))
    }
}

impl From<PageError> for StatusOrError<Error> {
    fn from(err: PageError) -> Self {
        StatusOrError::Err(Error::Page(err))
    }
}

impl From<cal::Error> for StatusOrError<Error> {
    fn from(err: cal::Error) -> Self {
        StatusOrError::Err(Error::Cal(err))
    }
}

#[derive(Debug, Clone, Copy, sqlx::Type)]
#[sqlx(type_name = "role_request_status", rename_all = "lowercase")]
pub(crate) enum RoleRequestStatus {
    Pending,
    Approved,
    Rejected,
    Aborted,
}

#[derive(Debug, Clone, Copy, sqlx::Type, PartialEq)]
#[sqlx(type_name = "volunteer_signup_status", rename_all = "lowercase")]
pub(crate) enum VolunteerSignupStatus {
    Pending,
    Confirmed,
    Declined,
    Aborted,
}

#[derive(Debug, Clone)]
pub(crate) struct RoleType {
    pub(crate) id: Id<RoleTypes>,
    pub(crate) name: String,
}

#[allow(unused)]
pub(crate) struct RoleBinding {
    pub(crate) id: Id<RoleBindings>,
    pub(crate) series: Option<Series>,
    pub(crate) event: Option<String>,
    pub(crate) game_id: Option<i32>,
    pub(crate) role_type_id: Id<RoleTypes>,
    pub(crate) min_count: i32,
    pub(crate) max_count: i32,
    pub(crate) role_type_name: String,
    pub(crate) discord_role_id: Option<i64>,
}

#[allow(unused)]
pub(crate) struct GameRoleBinding {
    pub(crate) id: Id<RoleBindings>,
    pub(crate) role_type_id: Id<RoleTypes>,
    pub(crate) min_count: i32,
    pub(crate) max_count: i32,
    pub(crate) role_type_name: String,
    pub(crate) discord_role_id: Option<i64>,
}

#[allow(unused)]
pub(crate) struct RoleRequest {
    pub(crate) id: Id<RoleRequests>,
    pub(crate) role_binding_id: Id<RoleBindings>,
    pub(crate) user_id: Id<Users>,
    pub(crate) status: RoleRequestStatus,
    pub(crate) notes: Option<String>,
    pub(crate) created_at: DateTime<Utc>,
    pub(crate) updated_at: DateTime<Utc>,
    pub(crate) series: Series,
    pub(crate) event: String,
    pub(crate) min_count: i32,
    pub(crate) max_count: i32,
    pub(crate) role_type_name: String,
}

#[allow(unused)]
pub(crate) struct Signup {
    pub(crate) id: Id<Signups>,
    pub(crate) race_id: Id<Races>,
    pub(crate) role_binding_id: Id<RoleBindings>,
    pub(crate) user_id: Id<Users>,
    pub(crate) status: VolunteerSignupStatus,
    pub(crate) notes: Option<String>,
    pub(crate) created_at: DateTime<Utc>,
    pub(crate) updated_at: DateTime<Utc>,
    pub(crate) series: Series,
    pub(crate) event: String,
    pub(crate) min_count: i32,
    pub(crate) max_count: i32,
    pub(crate) role_type_name: String,
}

#[allow(unused)]
pub(crate) struct EffectiveRoleBinding {
    pub(crate) id: Id<RoleBindings>,
    pub(crate) role_type_id: Id<RoleTypes>,
    pub(crate) min_count: i32,
    pub(crate) max_count: i32,
    pub(crate) role_type_name: String,
    pub(crate) discord_role_id: Option<i64>,
    pub(crate) is_game_binding: bool,
    pub(crate) has_event_override: bool,
}

#[derive(Debug, Clone)]
#[allow(dead_code)]
pub(crate) struct EventDiscordRoleOverride {
    pub(crate) id: Id<EventDiscordRoleOverrides>,
    pub(crate) series: Series,
    pub(crate) event: String,
    pub(crate) role_type_id: Id<RoleTypes>,
    pub(crate) discord_role_id: i64,
    pub(crate) created_at: DateTime<Utc>,
    pub(crate) updated_at: DateTime<Utc>,
}



impl RoleType {
    #[allow(unused)]
    pub(crate) async fn from_id(
        pool: &mut Transaction<'_, Postgres>,
        id: Id<RoleTypes>,
    ) -> sqlx::Result<Option<Self>> {
        sqlx::query_as!(
            Self,
            r#"SELECT id AS "id: Id<RoleTypes>", name FROM role_types WHERE id = $1"#,
            id as _
        )
        .fetch_optional(&mut **pool)
        .await
    }

    pub(crate) async fn all(pool: &mut Transaction<'_, Postgres>) -> sqlx::Result<Vec<Self>> {
        sqlx::query_as!(
            Self,
            r#"SELECT id AS "id: Id<RoleTypes>", name FROM role_types ORDER BY name"#
        )
        .fetch_all(&mut **pool)
        .await
    }
}

impl RoleBinding {
    pub(crate) async fn for_event(
        pool: &mut Transaction<'_, Postgres>,
        series: Series,
        event: &str,
    ) -> sqlx::Result<Vec<Self>> {
        sqlx::query_as!(
            Self,
            r#"
                SELECT
                    rb.id AS "id: Id<RoleBindings>",
                    rb.series AS "series: Series",
                    rb.event,
                    rb.game_id,
                    rb.role_type_id AS "role_type_id: Id<RoleTypes>",
                    rb.min_count,
                    rb.max_count,
                    rt.name AS "role_type_name",
                    rb.discord_role_id
                FROM role_bindings rb
                JOIN role_types rt ON rb.role_type_id = rt.id
                WHERE rb.series = $1 AND rb.event = $2
                ORDER BY rt.name
            "#,
            series as _,
            event
        )
        .fetch_all(&mut **pool)
        .await
    }

    pub(crate) async fn create(
        pool: &mut Transaction<'_, Postgres>,
        series: Series,
        event: &str,
        role_type_id: Id<RoleTypes>,
        min_count: i32,
        max_count: i32,
        discord_role_id: Option<i64>,
    ) -> sqlx::Result<Id<RoleBindings>> {
        let id = sqlx::query_scalar!(
            r#"INSERT INTO role_bindings (series, event, role_type_id, min_count, max_count, discord_role_id, game_id) 
               VALUES ($1, $2, $3, $4, $5, $6, NULL) RETURNING id"#,
            series as _,
            event,
            role_type_id as _,
            min_count,
            max_count,
            discord_role_id
        )
        .fetch_one(&mut **pool)
        .await?;
        Ok(Id::from(id as i64))
    }

    pub(crate) async fn delete(
        pool: &mut Transaction<'_, Postgres>,
        id: Id<RoleBindings>,
    ) -> sqlx::Result<()> {
        sqlx::query!("DELETE FROM role_bindings WHERE id = $1", id as _)
            .execute(&mut **pool)
            .await?;
        Ok(())
    }

    pub(crate) async fn exists_for_role_type(
        pool: &mut Transaction<'_, Postgres>,
        series: Series,
        event: &str,
        role_type_id: Id<RoleTypes>,
    ) -> sqlx::Result<bool> {
        Ok(sqlx::query_scalar!(
            r#"SELECT EXISTS (SELECT 1 FROM role_bindings
                   WHERE series = $1 AND event = $2 AND role_type_id = $3 AND game_id IS NULL)"#,
            series as _,
            event,
            role_type_id as _
        )
        .fetch_one(&mut **pool)
        .await?
        .unwrap_or(false))
    }
}

impl GameRoleBinding {
    pub(crate) async fn for_game(
        pool: &mut Transaction<'_, Postgres>,
        game_id: i32,
    ) -> sqlx::Result<Vec<Self>> {
        sqlx::query_as!(
            Self,
            r#"
                SELECT
                    rb.id AS "id: Id<RoleBindings>",
                    rb.role_type_id AS "role_type_id: Id<RoleTypes>",
                    rb.min_count,
                    rb.max_count,
                    rt.name AS "role_type_name",
                    rb.discord_role_id
                FROM role_bindings rb
                JOIN role_types rt ON rb.role_type_id = rt.id
                WHERE rb.game_id = $1 AND rb.series IS NULL AND rb.event IS NULL
                ORDER BY rt.name
            "#,
            game_id
        )
        .fetch_all(&mut **pool)
        .await
    }

    pub(crate) async fn create(
        pool: &mut Transaction<'_, Postgres>,
        game_id: i32,
        role_type_id: Id<RoleTypes>,
        min_count: i32,
        max_count: i32,
        discord_role_id: Option<i64>,
    ) -> sqlx::Result<Id<RoleBindings>> {
        let id = sqlx::query_scalar!(
            r#"INSERT INTO role_bindings (game_id, role_type_id, min_count, max_count, discord_role_id, series, event) 
               VALUES ($1, $2, $3, $4, $5, NULL, NULL) RETURNING id"#,
            game_id,
            role_type_id as _,
            min_count,
            max_count,
            discord_role_id
        )
        .fetch_one(&mut **pool)
        .await?;
        Ok(Id::from(id as i64))
    }

    pub(crate) async fn delete(
        pool: &mut Transaction<'_, Postgres>,
        id: Id<RoleBindings>,
    ) -> sqlx::Result<()> {
        sqlx::query!("DELETE FROM role_bindings WHERE id = $1", id as _)
            .execute(&mut **pool)
            .await?;
        Ok(())
    }

    pub(crate) async fn exists_for_role_type(
        pool: &mut Transaction<'_, Postgres>,
        game_id: i32,
        role_type_id: Id<RoleTypes>,
    ) -> sqlx::Result<bool> {
        Ok(sqlx::query_scalar!(
            r#"SELECT EXISTS (SELECT 1 FROM role_bindings
                   WHERE game_id = $1 AND role_type_id = $2 AND series IS NULL AND event IS NULL)"#,
            game_id,
            role_type_id as _
        )
        .fetch_one(&mut **pool)
        .await?
        .unwrap_or(false))
    }
}

impl RoleRequest {
    pub(crate) async fn for_event(
        pool: &mut Transaction<'_, Postgres>,
        series: Series,
        event: &str,
    ) -> sqlx::Result<Vec<Self>> {
        sqlx::query_as!(
            Self,
            r#"
                SELECT 
                    rr.id AS "id: Id<RoleRequests>",
                    rr.role_binding_id AS "role_binding_id: Id<RoleBindings>",
                    rr.user_id AS "user_id: Id<Users>",
                    rr.status AS "status: RoleRequestStatus",
                    rr.notes,
                    rr.created_at,
                    rr.updated_at,
                    rb.series AS "series: Series",
                    rb.event,
                    rb.min_count,
                    rb.max_count,
                    rt.name AS "role_type_name"
                FROM role_requests rr
                JOIN role_bindings rb ON rr.role_binding_id = rb.id
                JOIN role_types rt ON rb.role_type_id = rt.id
                WHERE rb.series = $1 AND rb.event = $2
                ORDER BY rt.name, rr.created_at
            "#,
            series as _,
            event
        )
        .fetch_all(&mut **pool)
        .await
    }

    pub(crate) async fn for_game(
        pool: &mut Transaction<'_, Postgres>,
        game_id: i32,
    ) -> sqlx::Result<Vec<Self>> {
        sqlx::query_as!(
            Self,
            r#"
                SELECT 
                    rr.id AS "id: Id<RoleRequests>",
                    rr.role_binding_id AS "role_binding_id: Id<RoleBindings>",
                    rr.user_id AS "user_id: Id<Users>",
                    rr.status AS "status: RoleRequestStatus",
                    rr.notes,
                    rr.created_at,
                    rr.updated_at,
                    rb.series AS "series: Series",
                    rb.event,
                    rb.min_count,
                    rb.max_count,
                    rt.name AS "role_type_name"
                FROM role_requests rr
                JOIN role_bindings rb ON rr.role_binding_id = rb.id
                JOIN role_types rt ON rb.role_type_id = rt.id
                WHERE rb.game_id = $1 AND rb.series IS NULL AND rb.event IS NULL
                ORDER BY rt.name, rr.created_at
            "#,
            game_id
        )
        .fetch_all(&mut **pool)
        .await
    }

    pub(crate) async fn for_user(
        pool: &mut Transaction<'_, Postgres>,
        user_id: Id<Users>,
    ) -> sqlx::Result<Vec<Self>> {
        sqlx::query_as!(
            Self,
            r#"
                SELECT 
                    rr.id AS "id: Id<RoleRequests>",
                    rr.role_binding_id AS "role_binding_id: Id<RoleBindings>",
                    rr.user_id AS "user_id: Id<Users>",
                    rr.status AS "status: RoleRequestStatus",
                    rr.notes,
                    rr.created_at,
                    rr.updated_at,
                    rb.series AS "series: Series",
                    rb.event,
                    rb.min_count,
                    rb.max_count,
                    rt.name AS "role_type_name"
                FROM role_requests rr
                JOIN role_bindings rb ON rr.role_binding_id = rb.id
                JOIN role_types rt ON rb.role_type_id = rt.id
                WHERE rr.user_id = $1
                ORDER BY rr.created_at DESC
            "#,
            user_id as _
        )
        .fetch_all(&mut **pool)
        .await
    }

    pub(crate) async fn create(
        pool: &mut Transaction<'_, Postgres>,
        role_binding_id: Id<RoleBindings>,
        user_id: Id<Users>,
        notes: String,
    ) -> sqlx::Result<Id<RoleRequests>> {
        let id = sqlx::query_scalar!(
            r#"INSERT INTO role_requests (role_binding_id, user_id, notes)
               VALUES ($1, $2, $3) RETURNING id"#,
            role_binding_id as _,
            user_id as _,
            notes
        )
        .fetch_one(&mut **pool)
        .await?;
        Ok(Id::from(id as i64))
    }

    pub(crate) async fn update_status(
        pool: &mut Transaction<'_, Postgres>,
        id: Id<RoleRequests>,
        status: RoleRequestStatus,
    ) -> sqlx::Result<()> {
        sqlx::query!(
            r#"UPDATE role_requests SET status = $1, updated_at = NOW() WHERE id = $2"#,
            status as _,
            id as _
        )
        .execute(&mut **pool)
        .await?;
        Ok(())
    }

    pub(crate) async fn approved_for_user(
        pool: &mut Transaction<'_, Postgres>,
        role_binding_id: Id<RoleBindings>,
        user_id: Id<Users>,
    ) -> sqlx::Result<bool> {
        Ok(sqlx::query_scalar!(
            r#"SELECT EXISTS (SELECT 1 FROM role_requests
                   WHERE role_binding_id = $1 AND user_id = $2 AND status = 'approved')"#,
            role_binding_id as _,
            user_id as _
        )
        .fetch_one(&mut **pool)
        .await?
        .unwrap_or(false))
    }

    pub(crate) async fn active_for_user(
        pool: &mut Transaction<'_, Postgres>,
        role_binding_id: Id<RoleBindings>,
        user_id: Id<Users>,
    ) -> sqlx::Result<bool> {
        Ok(sqlx::query_scalar!(
            r#"SELECT EXISTS (SELECT 1 FROM role_requests
                   WHERE role_binding_id = $1 AND user_id = $2 AND status IN ('pending', 'approved'))"#,
            role_binding_id as _,
            user_id as _
        )
        .fetch_one(&mut **pool)
        .await?
        .unwrap_or(false))
    }

    #[allow(dead_code)]
    pub(crate) async fn pending_for_event(
        pool: &mut Transaction<'_, Postgres>,
        series: Series,
        event: &str,
    ) -> sqlx::Result<Vec<Self>> {
        Ok(sqlx::query_as!(
            Self,
            r#"SELECT rr.id as "id!: Id<RoleRequests>", rr.role_binding_id as "role_binding_id!: Id<RoleBindings>", rr.user_id as "user_id!: Id<Users>", 
                      rr.status as "status!: RoleRequestStatus", rr.notes, rr.created_at as "created_at!", rr.updated_at as "updated_at!",
                      rb.series as "series!: Series", rb.event as "event!", rb.min_count as "min_count!", rb.max_count as "max_count!", 
                      rt.name as "role_type_name!"
               FROM role_requests rr
               JOIN role_bindings rb ON rr.role_binding_id = rb.id
               JOIN role_types rt ON rb.role_type_id = rt.id
               WHERE rb.series = $1 AND rb.event = $2 AND rr.status = 'pending'
               ORDER BY rr.created_at ASC"#,
            series as _,
            event
        )
        .fetch_all(&mut **pool)
        .await?)
    }

    #[allow(dead_code)]
    pub(crate) async fn approved_for_event(
        pool: &mut Transaction<'_, Postgres>,
        series: Series,
        event: &str,
    ) -> sqlx::Result<Vec<Self>> {
        Ok(sqlx::query_as!(
            Self,
            r#"SELECT rr.id as "id!: Id<RoleRequests>", rr.role_binding_id as "role_binding_id!: Id<RoleBindings>", rr.user_id as "user_id!: Id<Users>", 
                      rr.status as "status!: RoleRequestStatus", rr.notes, rr.created_at as "created_at!", rr.updated_at as "updated_at!",
                      rb.series as "series!: Series", rb.event as "event!", rb.min_count as "min_count!", rb.max_count as "max_count!", 
                      rt.name as "role_type_name!"
               FROM role_requests rr
               JOIN role_bindings rb ON rr.role_binding_id = rb.id
               JOIN role_types rt ON rb.role_type_id = rt.id
               WHERE rb.series = $1 AND rb.event = $2 AND rr.status = 'approved'
               ORDER BY rt.name ASC, rr.created_at ASC"#,
            series as _,
            event
        )
        .fetch_all(&mut **pool)
        .await?)
    }

    pub(crate) async fn from_id(
        pool: &mut Transaction<'_, Postgres>,
        id: Id<RoleRequests>,
    ) -> sqlx::Result<Option<Self>> {
        sqlx::query_as!(
            Self,
            r#"
                SELECT 
                    rr.id AS "id: Id<RoleRequests>",
                    rr.role_binding_id AS "role_binding_id: Id<RoleBindings>",
                    rr.user_id AS "user_id: Id<Users>",
                    rr.status AS "status: RoleRequestStatus",
                    rr.notes,
                    rr.created_at,
                    rr.updated_at,
                    rb.series AS "series: Series",
                    rb.event,
                    rb.min_count,
                    rb.max_count,
                    rt.name AS "role_type_name"
                FROM role_requests rr
                JOIN role_bindings rb ON rr.role_binding_id = rb.id
                JOIN role_types rt ON rb.role_type_id = rt.id
                WHERE rr.id = $1
            "#,
            id as _
        )
        .fetch_optional(&mut **pool)
        .await
    }
}

impl Signup {
    pub(crate) async fn for_race(
        pool: &mut Transaction<'_, Postgres>,
        race_id: Id<Races>,
    ) -> sqlx::Result<Vec<Self>> {
        sqlx::query_as!(
            Self,
            r#"
                SELECT 
                    s.id AS "id: Id<Signups>",
                    s.race_id AS "race_id: Id<Races>",
                    s.role_binding_id AS "role_binding_id: Id<RoleBindings>",
                    s.user_id AS "user_id: Id<Users>",
                    s.status AS "status: VolunteerSignupStatus",
                    s.notes,
                    s.created_at,
                    s.updated_at,
                    rb.series AS "series: Series",
                    rb.event,
                    rb.min_count,
                    rb.max_count,
                    rt.name AS "role_type_name"
                FROM signups s
                JOIN role_bindings rb ON s.role_binding_id = rb.id
                JOIN role_types rt ON rb.role_type_id = rt.id
                WHERE s.race_id = $1
                ORDER BY rt.name, s.created_at
            "#,
            race_id as _
        )
        .fetch_all(&mut **pool)
        .await
    }

    pub(crate) async fn create(
        pool: &mut Transaction<'_, Postgres>,
        race_id: Id<Races>,
        role_binding_id: Id<RoleBindings>,
        user_id: Id<Users>,
        notes: Option<String>,
    ) -> sqlx::Result<Id<Signups>> {
        let id = sqlx::query_scalar!(
            r#"INSERT INTO signups (race_id, role_binding_id, user_id, notes)
               VALUES ($1, $2, $3, $4) RETURNING id"#,
            race_id as _,
            role_binding_id as _,
            user_id as _,
            notes
        )
        .fetch_one(&mut **pool)
        .await?;
        Ok(Id::from(id as i64))
    }

    pub(crate) async fn update_status(
        pool: &mut Transaction<'_, Postgres>,
        id: Id<Signups>,
        status: VolunteerSignupStatus,
    ) -> sqlx::Result<()> {
        sqlx::query!(
            r#"UPDATE signups SET status = $1, updated_at = NOW() WHERE id = $2"#,
            status as _,
            id as _
        )
        .execute(&mut **pool)
        .await?;
        Ok(())
    }

    pub(crate) async fn active_for_user(
        pool: &mut Transaction<'_, Postgres>,
        race_id: Id<Races>,
        role_binding_id: Id<RoleBindings>,
        user_id: Id<Users>,
    ) -> sqlx::Result<bool> {
        Ok(sqlx::query_scalar!(
            r#"SELECT EXISTS (SELECT 1 FROM signups
                   WHERE race_id = $1 AND role_binding_id = $2 AND user_id = $3 AND status IN ('pending', 'confirmed'))"#,
            race_id as _,
            role_binding_id as _,
            user_id as _
        )
        .fetch_one(&mut **pool)
        .await?
        .unwrap_or(false))
    }

    pub(crate) async fn from_id(
        pool: &mut Transaction<'_, Postgres>,
        id: Id<Signups>,
    ) -> sqlx::Result<Option<Self>> {
        sqlx::query_as!(
            Self,
            r#"
                SELECT 
                    s.id AS "id: Id<Signups>",
                    s.race_id AS "race_id: Id<Races>",
                    s.role_binding_id AS "role_binding_id: Id<RoleBindings>",
                    s.user_id AS "user_id: Id<Users>",
                    s.status AS "status: VolunteerSignupStatus",
                    s.notes,
                    s.created_at,
                    s.updated_at,
                    rb.series AS "series: Series",
                    rb.event,
                    rb.min_count,
                    rb.max_count,
                    rt.name AS "role_type_name"
                FROM signups s
                JOIN role_bindings rb ON s.role_binding_id = rb.id
                JOIN role_types rt ON rb.role_type_id = rt.id
                WHERE s.id = $1
            "#,
            id as _
        )
        .fetch_optional(&mut **pool)
        .await
    }

    /// Auto-reject overlapping signups for a user when they are confirmed for a race
    async fn auto_reject_overlapping_signups(
        pool: &mut Transaction<'_, Postgres>,
        confirmed_signup_id: Id<Signups>,
        user_id: Id<Users>,
    ) -> sqlx::Result<()> {
        let confirmed_signup = sqlx::query!(
            r#"SELECT s.race_id, s.role_binding_id, r.series as "series: Series", r.start
               FROM signups s
               JOIN races r ON s.race_id = r.id
               WHERE s.id = $1"#,
            confirmed_signup_id as _
        )
        .fetch_one(&mut **pool)
        .await?;

        if let Some(start_time) = confirmed_signup.start {
            let duration = confirmed_signup.series.default_race_duration();
            let end_time = start_time + duration;

         
            let all_user_signups = sqlx::query!(
                r#"SELECT s.id, s.race_id, r.series as "series: Series", r.start
                   FROM signups s
                   JOIN races r ON s.race_id = r.id
                   WHERE s.user_id = $1 
                   AND s.id != $2
                   AND s.status = 'pending'
                   AND r.start IS NOT NULL"#,
                user_id as _,
                confirmed_signup_id as _
            )
            .fetch_all(&mut **pool)
            .await?;

            for signup in all_user_signups {
                if let Some(signup_start_time) = signup.start {
                    let signup_duration = signup.series.default_race_duration();
                    let signup_end_time = signup_start_time + signup_duration;

                    if start_time < signup_end_time && signup_start_time < end_time {
                        sqlx::query!(
                            r#"UPDATE signups SET status = 'declined', updated_at = NOW() WHERE id = $1"#,
                            signup.id
                        )
                        .execute(&mut **pool)
                        .await?;
                    }
                }
            }
        }

        Ok(())
    }
}

async fn roles_page(
    mut transaction: Transaction<'_, Postgres>,
    me: Option<User>,
    _uri: &Origin<'_>,
    data: Data<'_>,
    ctx: Context<'_>,
    csrf: Option<CsrfToken>,
) -> Result<RawHtml<String>, Error> {
    let header = data
        .header(&mut transaction, me.as_ref(), Tab::Roles, false)
        .await?;

    let content = if let Some(ref me) = me {
        if data.organizers(&mut transaction).await?.contains(me) {
            let all_role_requests = RoleRequest::for_event(&mut transaction, data.series, &data.event).await?;
            let pending_requests = all_role_requests.iter().filter(|req| matches!(req.status, RoleRequestStatus::Pending)).collect::<Vec<_>>();
            let approved_requests = all_role_requests.iter().filter(|req| matches!(req.status, RoleRequestStatus::Approved)).collect::<Vec<_>>();
            let all_role_types = RoleType::all(&mut transaction).await?;
            
            // Check if event uses custom role bindings
            let uses_custom_bindings = sqlx::query_scalar!(
                r#"SELECT force_custom_role_binding FROM events WHERE series = $1 AND event = $2"#,
                data.series as _,
                &data.event
            )
            .fetch_optional(&mut *transaction)
            .await?
            .unwrap_or(Some(true)).unwrap_or(true);

            // Get game info if using game bindings
            let game_info = if !uses_custom_bindings {
                game::Game::from_series(&mut transaction, data.series).await.map_err(Error::from)?
            } else {
                None
            };

            // Get event overrides if using game bindings
            let event_overrides = if !uses_custom_bindings {
                EventDiscordRoleOverride::for_event(&mut transaction, data.series, &data.event).await?
            } else {
                Vec::new()
            };

            let effective_role_bindings = EffectiveRoleBinding::for_event(&mut transaction, data.series, &data.event).await?;

            html! {
                h2 : "Role Management";
                p : "Manage volunteer roles for this event.";

                @if !uses_custom_bindings {
                    div(class = "info-box") {
                        h3 : "Using Game Role Bindings";
                        p {
                            : "This event is using role bindings from the ";
                            @if let Some(ref game) = game_info {
                                strong : &game.display_name;
                            } else {
                                strong : "game";
                            }
                            : " with event-specific Discord role overrides.";
                        }
                    }
                }

                h3 : "Current Role Bindings";
                @if effective_role_bindings.is_empty() {
                    p : "No role bindings configured yet.";
                } else {
                    table {
                        thead {
                            tr {
                                th : "Role Type";
                                th : "Min Count";
                                th : "Max Count";
                                th : "Discord Role";
                                th : "Actions";
                            }
                        }
                        tbody {
                            @for binding in &effective_role_bindings {
                                tr {
                                    td : binding.role_type_name;
                                    td : binding.min_count;
                                    td : binding.max_count;
                                    td {
                                        @if let Some(discord_role_id) = binding.discord_role_id {
                                            : format!("{}", discord_role_id);
                                            @if binding.has_event_override {
                                                span(class = "override-indicator") : " (event override)";
                                            }
                                        } else {
                                            : "None";
                                        }
                                    }
                                    td {
                                        @if binding.is_game_binding {
                                            p(class = "game-binding-info") {
                                                : "This role is managed by the game's role binding system";
                                                @if binding.has_event_override {
                                                    : " with event-specific Discord role override";
                                                }
                                            }
                                        } else {
                                            @let (errors, delete_button) = button_form(
                                                uri!(delete_role_binding(data.series, &*data.event, binding.id)),
                                                csrf.as_ref(),
                                                Vec::new(),
                                                "Delete"
                                            );
                                            : errors;
                                            div(class = "button-row") : delete_button;
                                        }
                                    }
                                }
                            }
                        }
                    }
                }

                @if uses_custom_bindings {
                    h3 : "Add Role Binding";
                    @let mut errors = ctx.errors().collect_vec();
                    : full_form(uri!(add_role_binding(data.series, &*data.event)), csrf.as_ref(), html! {
                        : form_field("role_type_id", &mut errors, html! {
                            label(for = "role_type_id") : "Role Type:";
                            select(name = "role_type_id", id = "role_type_id") {
                                @for role_type in all_role_types {
                                    option(value = role_type.id.to_string()) : role_type.name;
                                }
                            }
                        });
                        : form_field("min_count", &mut errors, html! {
                            label(for = "min_count") : "Minimum Count:";
                            input(type = "number", name = "min_count", id = "min_count", value = "1", min = "1");
                        });
                        : form_field("max_count", &mut errors, html! {
                            label(for = "max_count") : "Maximum Count:";
                            input(type = "number", name = "max_count", id = "max_count", value = "1", min = "1");
                        });
                        : form_field("discord_role_id", &mut errors, html! {
                            label(for = "discord_role_id") : "Discord Role ID (optional):";
                            input(type = "text", name = "discord_role_id", id = "discord_role_id", placeholder = "e.g. 123456789012345678");
                        });
                    }, errors, "Add Role Binding");
                } else {
                    h3 : "Discord Role Overrides";
                    p : "You can override Discord role IDs for specific role types while using the game's role binding structure.";
                    
                    @if event_overrides.is_empty() {
                        p : "No Discord role overrides configured.";
                    } else {
                        table {
                            thead {
                                tr {
                                    th : "Role Type";
                                    th : "Discord Role ID";
                                    th : "Actions";
                                }
                            }
                            tbody {
                                @for override_item in &event_overrides {
                                    tr {
                                        td {
                                            @if let Some(role_type) = all_role_types.iter().find(|rt| rt.id == override_item.role_type_id) {
                                                : role_type.name;
                                            } else {
                                                : "Unknown";
                                            }
                                        }
                                        td : override_item.discord_role_id;
                                        td {
                                            @let (errors, button) = button_form(
                                                uri!(delete_discord_override(data.series, &*data.event, override_item.role_type_id)),
                                                csrf.as_ref(),
                                                Vec::new(),
                                                "Remove"
                                            );
                                            : errors;
                                            div(class = "button-row") : button;
                                        }
                                    }
                                }
                            }
                        }
                    }

                    h4 : "Add Discord Role Override";
                    @let mut errors = ctx.errors().collect_vec();
                    : full_form(uri!(add_discord_override_form(data.series, &*data.event, all_role_types[0].id)), csrf.as_ref(), html! {
                        : form_field("role_type_id", &mut errors, html! {
                            label(for = "role_type_id") : "Role Type:";
                            select(name = "role_type_id", id = "role_type_id") {
                                @for role_type in all_role_types {
                                    option(value = role_type.id.to_string()) : role_type.name;
                                }
                            }
                        });
                        : form_field("discord_role_id", &mut errors, html! {
                            label(for = "discord_role_id") : "Discord Role ID:";
                            input(type = "text", name = "discord_role_id", id = "discord_role_id", placeholder = "e.g. 123456789012345678", required);
                        });
                    }, errors, "Add Override");
                }

                h3 : "Pending Role Requests";
                @if pending_requests.is_empty() {
                    p : "No pending role requests.";
                } else {
                    table {
                        thead {
                            tr {
                                th : "User";
                                th : "Role Type";
                                th : "Notes";
                                th : "Applied";
                                th : "Actions";
                            }
                        }
                        tbody {
                            @for request in pending_requests {
                                tr {
                                    td {
                                        @if let Some(user) = User::from_id(&mut *transaction, request.user_id).await? {
                                            : user.display_name();
                                        } else {
                                            : "Unknown User";
                                        }
                                    }
                                    td : request.role_type_name;
                                    td {
                                        @if let Some(ref notes) = request.notes {
                                            : notes;
                                        } else {
                                            : "None";
                                        }
                                    }
                                    td : format_datetime(request.created_at, DateTimeFormat { long: false, running_text: false });
                                    td {
                                        @let (errors, approve_button) = button_form(
                                            uri!(approve_role_request(data.series, &*data.event, request.id)),
                                            csrf.as_ref(),
                                            Vec::new(),
                                            "Approve"
                                        );
                                        : errors;
                                        div(class = "button-row") {
                                            : approve_button;
                                            @let (errors, reject_button) = button_form(
                                                uri!(reject_role_request(data.series, &*data.event, request.id)),
                                                csrf.as_ref(),
                                                Vec::new(),
                                                "Reject"
                                            );
                                            : errors;
                                            : reject_button;
                                        }
                                    }
                                }
                            }
                        }
                    }
                }

                h3 : "Approved Role Requests";
                @if approved_requests.is_empty() {
                    p : "No approved role requests.";
                } else {
                    @let grouped = {
                        let mut map = std::collections::BTreeMap::new();
                        for request in &approved_requests {
                            map.entry(&request.role_type_name).or_insert_with(Vec::new).push(request);
                        }
                        map
                    };
                    @for (role_type_name, requests) in grouped.iter() {
                        details {
                            summary {
                                : format!("{} ({})", role_type_name, requests.len());
                            }
                            table {
                                thead {
                                    tr {
                                        th : "User";
                                        th : "Notes";
                                        th : "Approved";
                                        th : "Actions";
                                    }
                                }
                                tbody {
                                    @for request in requests.iter().sorted_by_key(|r| r.updated_at) {
                                        tr {
                                            td {
                                                @if let Some(user) = User::from_id(&mut *transaction, request.user_id).await? {
                                                    : user.display_name();
                                                } else {
                                                    : "Unknown User";
                                                }
                                            }
                                            td {
                                                @if let Some(ref notes) = request.notes {
                                                    : notes;
                                                } else {
                                                    : "None";
                                                }
                                            }
                                            td : format_datetime(request.updated_at, DateTimeFormat { long: false, running_text: false });
                                            td {
                                                @let (errors, revoke_button) = button_form_ext(
                                                    uri!(revoke_role_request(data.series, &*data.event)),
                                                    csrf.as_ref(),
                                                    Vec::new(),
                                                    html! {
                                                        input(type = "hidden", name = "request_id", value = request.id.to_string());
                                                    },
                                                    "Revoke"
                                                );
                                                : errors;
                                                div(class = "button-row") : revoke_button;
                                            }
                                        }
                                    }
                                }
                            }
                        }
                    }
                }
            }
        } else {
            html! {
                article {
                    p : "This page is for organizers of this event only.";
                }
            }
        }
    } else {
        html! {
            article {
                p {
                    a(href = "/login") : "Sign in";
                    : " to manage roles for this event.";
                }
            }
        }
    };
    Ok(page(
        transaction,
        &me,
        &Origin(HttpOrigin::parse_owned(format!("/event/{}/{}", data.series.slug(), data.event)).unwrap()),
        PageStyle::default(),
        &format!("Roles — {}", data.display_name),
        html! {
            : header;
            : content;
        },
    )
    .await?)
}

#[rocket::get("/event/<series>/<event>/roles")]
pub(crate) async fn get(
    pool: &State<PgPool>,
    me: Option<User>,
    series: Series,
    event: &str,
) -> Result<RawHtml<String>, StatusOrError<Error>> {
    let mut transaction = pool.begin().await?;
    let data = Data::new(&mut transaction, series, event)
        .await?
        .ok_or(StatusOrError::Status(Status::NotFound))?;
    let ctx = Context::default();
    let uri = HttpOrigin::parse_owned(format!("/event/{}/{}", series.slug(), event)).unwrap();
    Ok(roles_page(transaction, me, &Origin(uri.clone()), data, ctx, None).await?)
}

#[derive(FromForm, CsrfForm)]
pub(crate) struct AddRoleBindingForm {
    #[field(default = String::new())]
    csrf: String,
    role_type_id: Id<RoleTypes>,
    min_count: i32,
    max_count: i32,
    #[field(default = String::new())]
    discord_role_id: String,
}

#[rocket::post("/event/<series>/<event>/roles/add-binding", data = "<form>")]
pub(crate) async fn add_role_binding(
    pool: &State<PgPool>,
    me: User,
    _uri: &HttpOrigin<'_>,
    series: Series,
    event: &str,
    csrf: Option<CsrfToken>,
    form: Form<Contextual<'_, AddRoleBindingForm>>
) -> Result<RedirectOrContent, StatusOrError<Error>> {
    let mut transaction = pool.begin().await?;
    let data = Data::new(&mut transaction, series, event)
        .await?
        .ok_or(StatusOrError::Status(Status::NotFound))?;
    let mut form = form.into_inner();
    form.verify(&csrf);

    Ok(if let Some(ref value) = form.value {
        if data.is_ended() {
            form.context.push_error(form::Error::validation(
                "This event has ended and can no longer be configured",
            ));
        }
        if !data.organizers(&mut transaction).await?.contains(&me) {
            form.context.push_error(form::Error::validation(
                "You must be an organizer to manage roles for this event.",
            ));
        }
        if value.min_count > value.max_count {
            form.context.push_error(form::Error::validation(
                "Minimum count cannot be greater than maximum count.",
            ));
        }
        if value.min_count < 1 {
            form.context
                .push_error(form::Error::validation("Minimum count must be at least 1."));
        }

        if RoleBinding::exists_for_role_type(&mut transaction, data.series, &data.event, value.role_type_id).await? {
            form.context.push_error(form::Error::validation(
                "A role binding for this role type already exists.",
            ));
        }

        if form.context.errors().next().is_some() {
            RedirectOrContent::Content(
                roles_page(
                    transaction,
                    Some(me),
                    &Origin(HttpOrigin::parse_owned(format!("/event/{}/{}", series.slug(), event)).unwrap()),
                    data,
                    form.context,
                    csrf,
                )
                .await?,
            )
        } else {
            let discord_role_id = if value.discord_role_id.is_empty() {
                None
            } else {
                match value.discord_role_id.parse::<i64>() {
                    Ok(id) => Some(id),
                    Err(_) => {
                        form.context.push_error(form::Error::validation(
                            "Discord role ID must be a valid number.",
                        ));
                        return Ok(RedirectOrContent::Content(
                            roles_page(
                                transaction,
                                Some(me),
                                &Origin(HttpOrigin::parse_owned(format!("/event/{}/{}", series.slug(), event)).unwrap()),
                                data,
                                form.context,
                                csrf,
                            )
                            .await?,
                        ));
                    }
                }
            };

            RoleBinding::create(
                &mut transaction,
                data.series,
                &data.event,
                value.role_type_id,
                value.min_count,
                value.max_count,
                discord_role_id,
            )
            .await?;
            transaction.commit().await?;
            RedirectOrContent::Redirect(Redirect::to(uri!(get(series, event))))
        }
    } else {
        RedirectOrContent::Content(
            roles_page(
                transaction,
                Some(me),
                &Origin(HttpOrigin::parse_owned(format!("/event/{}/{}", series.slug(), event)).unwrap()),
                data,
                form.context,
                csrf,
            )
            .await?,
        )
    })
}

#[rocket::post("/event/<series>/<event>/roles/<binding>/delete", data = "<form>")]
pub(crate) async fn delete_role_binding(
    pool: &State<PgPool>,
    me: User,
    series: Series,
    event: &str,
    binding: Id<RoleBindings>,
    csrf: Option<CsrfToken>,
    form: Form<Contextual<'_, EmptyForm>>,
) -> Result<RedirectOrContent, StatusOrError<Error>> {
    let mut transaction = pool.begin().await?;
    let data = Data::new(&mut transaction, series, event)
        .await?
        .ok_or(StatusOrError::Status(Status::NotFound))?;
    let mut form = form.into_inner();
    form.verify(&csrf);

    Ok(if form.value.is_some() {
        if data.is_ended() {
            form.context.push_error(form::Error::validation(
                "This event has ended and can no longer be configured",
            ));
        }
        if !data.organizers(&mut transaction).await?.contains(&me) {
            form.context.push_error(form::Error::validation(
                "You must be an organizer to manage roles for this event.",
            ));
        }

        if form.context.errors().next().is_some() {
            RedirectOrContent::Content(
                roles_page(
                    transaction,
                    Some(me),
                    &Origin(HttpOrigin::parse_owned(format!("/event/{}/{}", series.slug(), event)).unwrap()),
                    data,
                    form.context,
                    csrf,
                )
                .await?,
            )
        } else {
            RoleBinding::delete(&mut transaction, binding).await?;
            transaction.commit().await?;
            RedirectOrContent::Redirect(Redirect::to(uri!(get(series, event))))
        }
    } else {
        RedirectOrContent::Content(
            roles_page(
                transaction,
                Some(me),
                &Origin(HttpOrigin::parse_owned(format!("/event/{}/{}", series.slug(), event)).unwrap()),
                data,
                form.context,
                csrf,
            )
            .await?,
        )
    })
}

#[rocket::post("/event/<series>/<event>/roles/<request>/approve", data = "<form>")]
pub(crate) async fn approve_role_request(
    pool: &State<PgPool>,
    discord_ctx: &State<RwFuture<DiscordCtx>>,
    me: User,
    series: Series,
    event: &str,
    request: Id<RoleRequests>,
    csrf: Option<CsrfToken>,
    form: Form<Contextual<'_, EmptyForm>>,
) -> Result<RedirectOrContent, StatusOrError<Error>> {
    let mut transaction = pool.begin().await?;
    let data = Data::new(&mut transaction, series, event)
        .await?
        .ok_or(StatusOrError::Status(Status::NotFound))?;
    let mut form = form.into_inner();
    form.verify(&csrf);

    Ok(if form.value.is_some() {
        if data.is_ended() {
            form.context.push_error(form::Error::validation(
                "This event has ended and can no longer be configured",
            ));
        }
        if !data.organizers(&mut transaction).await?.contains(&me) {
            form.context.push_error(form::Error::validation(
                "You must be an organizer to manage roles for this event.",
            ));
        }

        if form.context.errors().next().is_some() {
            RedirectOrContent::Content(
                roles_page(
                    transaction,
                    Some(me),
                    &Origin(HttpOrigin::parse_owned(format!("/event/{}/{}", series.slug(), event)).unwrap()),
                    data,
                    form.context,
                    csrf,
                )
                .await?,
            )
        } else {
            // Get the role request details
            let role_request = RoleRequest::from_id(&mut transaction, request).await?
                .ok_or(StatusOrError::Status(Status::NotFound))?;
            
            // Get the role binding to check for Discord role ID
            let role_binding = sqlx::query_as!(
                RoleBinding,
                r#"SELECT rb.id as "id: Id<RoleBindings>", rb.series as "series: Series", rb.event, rb.game_id, rb.role_type_id as "role_type_id: Id<RoleTypes>", rb.min_count, rb.max_count, rt.name as role_type_name, rb.discord_role_id FROM role_bindings rb JOIN role_types rt ON rb.role_type_id = rt.id WHERE rb.id = $1"#,
                i64::from(role_request.role_binding_id) as i32
            )
            .fetch_optional(&mut *transaction)
            .await?;

            // Update the role request status
            RoleRequest::update_status(&mut transaction, request, RoleRequestStatus::Approved).await?;

            // If there's a Discord role ID, assign the role
            if let Some(binding) = role_binding {
                if let Some(discord_role_id) = binding.discord_role_id {
                    let user = User::from_id(&mut *transaction, role_request.user_id).await?
                        .ok_or(StatusOrError::Status(Status::NotFound))?;
                    
                    if let Some(discord_user) = user.discord {
                        // Get the Discord context and guild
                        let discord_ctx = discord_ctx.read().await;
                        if let Some(discord_guild) = data.discord_guild {
                            if let Ok(member) = discord_guild.member(&*discord_ctx, discord_user.id).await {
                                if let Err(e) = member.add_role(&*discord_ctx, RoleId::new(discord_role_id.try_into().unwrap())).await {
                                    eprintln!("Failed to assign Discord role {} to user {}: {}", discord_role_id, discord_user.id, e);
                                }
                            }
                        }
                    }
                }
            }

            transaction.commit().await?;
            RedirectOrContent::Redirect(Redirect::to(uri!(get(series, event))))
        }
    } else {
        RedirectOrContent::Content(
            roles_page(
                transaction,
                Some(me),
                &Origin(HttpOrigin::parse_owned(format!("/event/{}/{}", series.slug(), event)).unwrap()),
                data,
                form.context,
                csrf,
            )
            .await?,
        )
    })
}

#[rocket::post("/event/<series>/<event>/roles/<request>/reject", data = "<form>")]
pub(crate) async fn reject_role_request(
    pool: &State<PgPool>,
    me: User,
    series: Series,
    event: &str,
    request: Id<RoleRequests>,
    csrf: Option<CsrfToken>,
    form: Form<Contextual<'_, EmptyForm>>,
) -> Result<RedirectOrContent, StatusOrError<Error>> {
    let mut transaction = pool.begin().await?;
    let data = Data::new(&mut transaction, series, event)
        .await?
        .ok_or(StatusOrError::Status(Status::NotFound))?;
    let mut form = form.into_inner();
    form.verify(&csrf);

    Ok(if form.value.is_some() {
        if data.is_ended() {
            form.context.push_error(form::Error::validation(
                "This event has ended and can no longer be configured",
            ));
        }
        if !data.organizers(&mut transaction).await?.contains(&me) {
            form.context.push_error(form::Error::validation(
                "You must be an organizer to manage roles for this event.",
            ));
        }

        if form.context.errors().next().is_some() {
            RedirectOrContent::Content(
                roles_page(
                    transaction,
                    Some(me),
                    &Origin(HttpOrigin::parse_owned(format!("/event/{}/{}", series.slug(), event)).unwrap()),
                    data,
                    form.context,
                    csrf,
                )
                .await?,
            )
        } else {
            RoleRequest::update_status(&mut transaction, request, RoleRequestStatus::Rejected)
                .await?;
            transaction.commit().await?;
            RedirectOrContent::Redirect(Redirect::to(uri!(get(series, event))))
        }
    } else {
        RedirectOrContent::Content(
            roles_page(
                transaction,
                Some(me),
                &Origin(HttpOrigin::parse_owned(format!("/event/{}/{}", series.slug(), event)).unwrap()),
                data,
                form.context,
                csrf,
            )
            .await?,
        )
    })
}

#[derive(FromForm, CsrfForm)]
pub(crate) struct ApplyForRoleForm {
    #[field(default = String::new())]
    csrf: String,
    role_binding_id: Id<RoleBindings>,
    #[field(default = String::new())]
    notes: String,
}

#[rocket::post("/event/<series>/<event>/volunteer-roles/apply", data = "<form>")]
pub(crate) async fn apply_for_role(
    pool: &State<PgPool>,
    discord_ctx: &State<RwFuture<DiscordCtx>>,
    me: User,
    series: Series,
    event: &str,
    csrf: Option<CsrfToken>,
    form: Form<Contextual<'_, ApplyForRoleForm>>,
) -> Result<RedirectOrContent, StatusOrError<Error>> {
    let mut transaction = pool.begin().await?;
    let data = Data::new(&mut transaction, series, event)
        .await?
        .ok_or(StatusOrError::Status(Status::NotFound))?;
    let mut form = form.into_inner();
    form.verify(&csrf);

    Ok(if let Some(ref value) = form.value {
        if data.is_ended() {
            form.context.push_error(form::Error::validation(
                "This event has ended and can no longer accept volunteer applications",
            ));
        }

        if form.context.errors().next().is_some() {
            RedirectOrContent::Content(
                volunteer_page(
                    transaction,
                    Some(me),
                    &Origin(HttpOrigin::parse_owned(format!("/event/{}/{}", series.slug(), event)).unwrap()),
                    data,
                    form.context,
                    csrf,
                )
                .await?,
            )
        } else {
            let notes = if value.notes.is_empty() {
                None
            } else {
                Some(value.notes.clone())
            };

            if RoleRequest::active_for_user(&mut transaction, value.role_binding_id, me.id).await? {
                form.context.push_error(form::Error::validation(
                    "You have already applied for this role",
                ));
                return Ok(RedirectOrContent::Content(
                    volunteer_page(
                        transaction,
                        Some(me),
                        &Origin(HttpOrigin::parse_owned(format!("/event/{}/{}", series.slug(), event)).unwrap()),
                        data,
                        form.context,
                        csrf,
                    )
                    .await?,
                ));
            }

            // Get the role binding details for the notification
            let role_binding = sqlx::query_as!(
                RoleBinding,
                r#"SELECT rb.id as "id: Id<RoleBindings>", rb.series as "series: Series", rb.event as "event!", rb.game_id,
                          rb.role_type_id as "role_type_id: Id<RoleTypes>", rb.min_count as "min_count!", 
                          rb.max_count as "max_count!", rt.name as "role_type_name!", rb.discord_role_id
                       FROM role_bindings rb
                       JOIN role_types rt ON rb.role_type_id = rt.id
                       WHERE rb.id = $1"#,
                i64::from(value.role_binding_id) as i32
            )
            .fetch_one(&mut *transaction)
            .await?;

            // Create the role request
            RoleRequest::create(
                &mut transaction,
                value.role_binding_id,
                me.id,
                notes.clone().unwrap_or_default(),
            )
            .await?;

            // Send Discord notification to organizer channel
            if let Some(organizer_channel) = data.discord_organizer_channel {
                let discord_ctx = discord_ctx.read().await;
                let mut msg = MessageBuilder::default();
                msg.push("New volunteer application: ");
                msg.mention_user(&me);
                msg.push(" has applied for the **");
                msg.push_safe(&role_binding.role_type_name);
                msg.push("** role in **");
                msg.push_safe(&data.display_name);
                msg.push("**.");
                
                if let Some(notes) = notes {
                    msg.push("\nNotes: ");
                    msg.push_safe(&notes);
                }
                
                msg.push("\n\nClick here to review and manage role requests for the event: ");
                msg.push_named_link_no_preview("Manage Roles", format!("{}/event/{}/{}/roles", 
                    base_uri(),
                    series.slug(),
                    event
                ));

                if let Err(e) = organizer_channel.say(&*discord_ctx, msg.build()).await {
                    eprintln!("Failed to send Discord notification for role request: {}", e);
                }
            }

            transaction.commit().await?;
            RedirectOrContent::Redirect(Redirect::to(uri!(volunteer_page_get(series, event))))
        }
    } else {
        RedirectOrContent::Content(
            volunteer_page(
                transaction,
                Some(me),
                &Origin(HttpOrigin::parse_owned(format!("/event/{}/{}", series.slug(), event)).unwrap()),
                data,
                form.context,
                csrf,
            )
            .await?,
        )
    })
}

async fn volunteer_page(
    mut transaction: Transaction<'_, Postgres>,
    me: Option<User>,
    _uri: &Origin<'_>,
    data: Data<'_>,
    _ctx: Context<'_>,
    csrf: Option<CsrfToken>,
) -> Result<RawHtml<String>, Error> {
    let header = data
        .header(&mut transaction, me.as_ref(), Tab::Volunteer, false)
        .await?;

    let content = if let Some(ref me) = me {
        // Check if user has access to view volunteer signups
        let is_organizer = data.organizers(&mut transaction).await?.contains(me);
        let is_restreamer = data.restreamers(&mut transaction).await?.contains(me);
        let has_confirmed_roles = {
            let my_requests = RoleRequest::for_user(&mut transaction, me.id).await?;
            my_requests.iter().any(|req| {
                matches!(req.status, RoleRequestStatus::Approved)
                    && req.series == data.series
                    && req.event == data.event
            })
        };

        if !is_organizer && !is_restreamer && !has_confirmed_roles {
            // User doesn't have access - show appropriate message
            html! {
                article {
                    h2 : "Volunteer Signups";
                    p : "You need to be an organizer, restreamer, or have confirmed roles for this event to view volunteer signups.";
                    p {
                        a(href = uri!(volunteer_page_get(data.series, &*data.event))) : "Apply for volunteer roles";
                    }
                }
            }
        } else {
            // User has access - show the full volunteer interface
            let effective_role_bindings = EffectiveRoleBinding::for_event(&mut transaction, data.series, &data.event).await?;
            let my_requests = RoleRequest::for_user(&mut transaction, me.id).await?;
            let my_approved_roles = my_requests
                .iter()
                .filter(|req| {
                    matches!(req.status, RoleRequestStatus::Approved)
                        && req.series == data.series
                        && req.event == data.event
                })
                .collect::<Vec<_>>();

            let upcoming_races = Race::for_event(&mut transaction, &reqwest::Client::new(), &data).await?;

            html! {
                h2 : "Volunteer for Roles";
                p : "Apply to volunteer for roles in this event.";

                @if effective_role_bindings.is_empty() {
                    p : "No volunteer roles are currently available for this event.";
                } else {
                    h3 : "Available Roles";
                    @for binding in &effective_role_bindings {
                        @let my_request = my_requests.iter()
                            .filter(|req| req.role_binding_id == binding.id && !matches!(req.status, RoleRequestStatus::Aborted))
                            .max_by_key(|req| req.created_at);
                        @let has_active_request = my_request.map_or(false, |req| matches!(req.status, RoleRequestStatus::Pending | RoleRequestStatus::Approved));
                        div(class = "role-binding") {
                            h4 : binding.role_type_name;
                            p {
                                : "Required: ";
                                : binding.min_count;
                                : " - ";
                                : binding.max_count;
                                : " volunteers";
                            }
                            @if let Some(discord_role_id) = binding.discord_role_id {
                                p {
                                    : "Discord Role: ";
                                    : format!("{}", discord_role_id);
                                    @if binding.has_event_override {
                                        span(class = "override-indicator") : " (event override)";
                                    }
                                }
                            }
                            @if binding.is_game_binding {
                                p(class = "game-binding-info") {
                                    : "This role is managed by the game's role binding system";
                                    @if binding.has_event_override {
                                        : " with event-specific Discord role override";
                                    }
                                }
                            }

                            @if has_active_request {
                                @let request = my_request.unwrap();
                                p(class = "request-status") {
                                    : "Your request status: ";
                                    @match request.status {
                                        RoleRequestStatus::Pending => {
                                            span(class = "status-pending") : "Pending";
                                        }
                                        RoleRequestStatus::Approved => {
                                            span(class = "status-approved") : "Approved";
                                        }
                                        RoleRequestStatus::Rejected => {
                                            span(class = "status-rejected") : "Rejected";
                                        }
                                        RoleRequestStatus::Aborted => {
                                            span(class = "status-aborted") : "Aborted";
                                        }
                                    }
                                }
                                @if let Some(ref notes) = request.notes {
                                    p(class = "request-notes") {
                                        : "Your notes: ";
                                        : notes;
                                    }
                                }
                            } else {
                                @let mut errors = Vec::new();
                                : full_form(uri!(apply_for_role(data.series, &*data.event)), csrf.as_ref(), html! {
                                    input(type = "hidden", name = "role_binding_id", value = binding.id.to_string());
                                    : form_field("notes", &mut errors, html! {
                                        label(for = "notes") : "Notes (optional):";
                                        textarea(name = "notes", id = "notes", rows = "3") : "";
                                    });
                                }, errors, format!("Apply for {}", binding.role_type_name).as_str());
                            }
                        }
                    }
                }

                @if !my_approved_roles.is_empty() && !upcoming_races.is_empty() {
                    h3 : "Sign Up for Matches";
                    p : "You have been approved for the following roles. You can now sign up for specific matches:";
                    
                    @for role_request in my_approved_roles {
                        @let binding = effective_role_bindings.iter().find(|b| b.id == role_request.role_binding_id);
                        @if let Some(binding) = binding {
                            h4 : format!("{} - {}", binding.role_type_name, role_request.role_type_name);
                            @let available_races = upcoming_races.iter().filter(|race| {
                                // Filter races that need this role type
                                // This is a simplified check - you might want more sophisticated logic
                                true
                            }).collect::<Vec<_>>();
                            
                            @if available_races.is_empty() {
                                p : "No upcoming races available for signup.";
                            } else {
                                ul {
                                    @for race in available_races {
                                        li {
                                            a(href = uri!(match_signup_page_get(data.series, &*data.event, race.id))) : match &race.entrants {
                                                Entrants::Two([team1, team2]) => format!("{} vs {}",
                                                    match team1 {
                                                        Entrant::MidosHouseTeam(team) => team.name(&mut transaction).await?.unwrap_or_else(|| "Unknown Team".to_string().into()).into_owned(),
                                                        Entrant::Named { name, .. } => name.clone(),
                                                        Entrant::Discord { .. } => "Discord User".to_string(),
                                                    },
                                                    match team2 {
                                                        Entrant::MidosHouseTeam(team) => team.name(&mut transaction).await?.unwrap_or_else(|| "Unknown Team".to_string().into()).into_owned(),
                                                        Entrant::Named { name, .. } => name.clone(),
                                                        Entrant::Discord { .. } => "Discord User".to_string(),
                                                    }
                                                ),
                                                _ => "TBD vs TBD".to_string(),
                                            };
                                        }
                                    }
                                }
                            }
                        }
                    }
                }
            }
        }
    } else {
        html! {
            article {
                p {
                    a(href = "/login") : "Sign in";
                    : " to volunteer for roles in this event.";
                }
            }
        }
    };

    Ok(page(
        transaction,
        &me,
        &Origin(HttpOrigin::parse_owned(format!("/event/{}/{}", data.series.slug(), data.event)).unwrap()),
        PageStyle::default(),
        &format!("Volunteer — {}", data.display_name),
        html! {
            : header;
            : content;
        },
    )
    .await?)
}


#[rocket::get("/event/<series>/<event>/volunteer-roles")]
pub(crate) async fn volunteer_page_get(
    pool: &State<PgPool>,
    me: Option<User>,
    series: Series,
    event: &str,
) -> Result<RawHtml<String>, StatusOrError<Error>> {
    let mut transaction = pool.begin().await?;
    let data = Data::new(&mut transaction, series, event)
        .await?
        .ok_or(StatusOrError::Status(Status::NotFound))?;
    let ctx = Context::default();
    let uri = HttpOrigin::parse_owned(format!("/event/{}/{}", series.slug(), event)).unwrap();
    Ok(volunteer_page(transaction, me, &Origin(uri.clone()), data, ctx, None).await?)
}

// Match signup functionality
#[derive(FromForm, CsrfForm)]
pub(crate) struct SignupForMatchForm {
    #[field(default = String::new())]
    csrf: String,
    role_binding_id: Id<RoleBindings>,
    #[field(default = String::new())]
    notes: String,
}

#[rocket::post("/event/<series>/<event>/races/<race_id>/signup", data = "<form>")]
pub(crate) async fn signup_for_match(
    pool: &State<PgPool>,
    me: User,
    series: Series,
    event: &str,
    race_id: Id<Races>,
    csrf: Option<CsrfToken>,
    form: Form<Contextual<'_, SignupForMatchForm>>,
) -> Result<RedirectOrContent, StatusOrError<Error>> {
    let mut transaction = pool.begin().await?;
    let data = Data::new(&mut transaction, series, event)
        .await?
        .ok_or(StatusOrError::Status(Status::NotFound))?;
    let mut form = form.into_inner();
    form.verify(&csrf);

    Ok(if let Some(ref value) = form.value {
        if data.is_ended() {
            form.context.push_error(form::Error::validation(
                "This event has ended and can no longer accept volunteer signups",
            ));
        }

        if !RoleRequest::approved_for_user(&mut transaction, value.role_binding_id, me.id).await? {
            form.context.push_error(form::Error::validation(
                "You must be approved for this role before you can sign up for matches",
            ));
        }

        if Signup::active_for_user(&mut transaction, race_id, value.role_binding_id, me.id).await? {
            form.context.push_error(form::Error::validation(
                "You have already signed up for this role in this match",
            ));
        }

        if form.context.errors().next().is_some() {
            RedirectOrContent::Content(
                match_signup_page(
                    transaction,
                    Some(me),
                    &Origin(HttpOrigin::parse_owned(format!("/event/{}/{}/races/{}", series.slug(), event, race_id)).unwrap()),
                    data,
                    race_id,
                    form.context,
                    csrf,
                )
                .await?,
            )
        } else {
            let notes = if value.notes.trim().is_empty() {
                None
            } else {
                Some(value.notes.trim().to_string())
            };
            Signup::create(&mut transaction, race_id, value.role_binding_id, me.id, notes).await?;
            transaction.commit().await?;
            RedirectOrContent::Redirect(Redirect::to(uri!(match_signup_page_get(
                series, &*event, race_id
            ))))
        }
    } else {
        RedirectOrContent::Content(
            match_signup_page(
                transaction,
                Some(me),
                &Origin(HttpOrigin::parse_owned(format!("/event/{}/{}/races/{}", series.slug(), event, race_id)).unwrap()),
                data,
                race_id,
                form.context,
                csrf,
            )
            .await?,
        )
    })
}

#[derive(FromForm, CsrfForm)]
pub(crate) struct ManageRosterForm {
    #[field(default = String::new())]
    csrf: String,
    signup_id: Id<Signups>,
    #[field(default = String::new())]
    action: String,
}

#[rocket::post(
    "/event/<series>/<event>/races/<race_id>/manage-roster",
    data = "<form>"
)]
pub(crate) async fn manage_roster(
    pool: &State<PgPool>,
    discord_ctx: &State<RwFuture<DiscordCtx>>,
    me: User,
    series: Series,
    event: &str,
    race_id: Id<Races>,
    csrf: Option<CsrfToken>,
    form: Form<Contextual<'_, ManageRosterForm>>,
) -> Result<RedirectOrContent, StatusOrError<Error>> {
    let mut transaction = pool.begin().await?;
    let data = Data::new(&mut transaction, series, event)
        .await?
        .ok_or(StatusOrError::Status(Status::NotFound))?;
    let mut form = form.into_inner();
    form.verify(&csrf);

    Ok(if let Some(ref value) = form.value {
        if data.is_ended() {
            form.context.push_error(form::Error::validation(
                "This event has ended and can no longer be managed",
            ));
        }

        let is_organizer = data.organizers(&mut transaction).await?.contains(&me);
        let is_restreamer = data.restreamers(&mut transaction).await?.contains(&me);

        if !is_organizer && !is_restreamer {
            form.context.push_error(form::Error::validation(
                "You must be an organizer or restreamer to manage rosters",
            ));
        }

        if form.context.errors().next().is_some() {
            RedirectOrContent::Content(
                match_signup_page(
                    transaction,
                    Some(me),
                    &Origin(HttpOrigin::parse_owned(format!("/event/{}/{}/races/{}", series.slug(), event, race_id)).unwrap()),
                    data,
                    race_id,
                    form.context,
                    csrf,
                )
                .await?,
            )
        } else {
            let status = match value.action.as_str() {
                "confirm" => VolunteerSignupStatus::Confirmed,
                "decline" => VolunteerSignupStatus::Declined,
                _ => {
                    form.context
                        .push_error(form::Error::validation("Invalid action"));
                    return Ok(RedirectOrContent::Content(
                        match_signup_page(
                            transaction,
                            Some(me),
                            &Origin(HttpOrigin::parse_owned(format!("/event/{}/{}/races/{}", series.slug(), event, race_id)).unwrap()),
                            data,
                            race_id,
                            form.context,
                            csrf,
                        )
                        .await?,
                    ));
                }
            };

            Signup::update_status(&mut transaction, value.signup_id, status).await?;
            
            // If the signup is being confirmed, auto-reject overlapping signups for the same user
            if status == VolunteerSignupStatus::Confirmed {
                // Get the user ID for the confirmed signup
                let signup = Signup::from_id(&mut transaction, value.signup_id).await?
                    .ok_or(StatusOrError::Status(Status::NotFound))?;
                
                Signup::auto_reject_overlapping_signups(&mut transaction, value.signup_id, signup.user_id).await?;
                
                // Send Discord notification to volunteer info channel
                if let Some(discord_volunteer_info_channel) = data.discord_volunteer_info_channel {
                    // Get race details for the notification
                    let race = Race::from_id(&mut transaction, &reqwest::Client::new(), race_id).await?;
                    let user = User::from_id(&mut *transaction, signup.user_id).await?;
                    
                    // Get all confirmed volunteers for this race
                    let all_signups = Signup::for_race(&mut transaction, race_id).await?;
                    let confirmed_signups = all_signups.iter().filter(|s| matches!(s.status, VolunteerSignupStatus::Confirmed)).collect::<Vec<_>>();
                    
                    // Format race description with round info
                    let race_description = match &race.entrants {
                        cal::Entrants::Two([team1, team2]) => {
                            let matchup = format!("{} vs {}",
                                match team1 {
                                    cal::Entrant::MidosHouseTeam(team) => team.name(&mut transaction).await?.unwrap_or_else(|| "Unknown Team".to_string().into()).into_owned(),
                                    cal::Entrant::Named { name, .. } => name.clone(),
                                    cal::Entrant::Discord { .. } => "Discord User".to_string(),
                                },
                                match team2 {
                                    cal::Entrant::MidosHouseTeam(team) => team.name(&mut transaction).await?.unwrap_or_else(|| "Unknown Team".to_string().into()).into_owned(),
                                    cal::Entrant::Named { name, .. } => name.clone(),
                                    cal::Entrant::Discord { .. } => "Discord User".to_string(),
                                }
                            );
                            if let Some(round) = &race.round {
                                format!("{} ({})", matchup, round)
                            } else {
                                matchup
                            }
                        },
                        cal::Entrants::Three([team1, team2, team3]) => {
                            let matchup = format!("{} vs {} vs {}",
                                match team1 {
                                    cal::Entrant::MidosHouseTeam(team) => team.name(&mut transaction).await?.unwrap_or_else(|| "Unknown Team".to_string().into()).into_owned(),
                                    cal::Entrant::Named { name, .. } => name.clone(),
                                    cal::Entrant::Discord { .. } => "Discord User".to_string(),
                                },
                                match team2 {
                                    cal::Entrant::MidosHouseTeam(team) => team.name(&mut transaction).await?.unwrap_or_else(|| "Unknown Team".to_string().into()).into_owned(),
                                    cal::Entrant::Named { name, .. } => name.clone(),
                                    cal::Entrant::Discord { .. } => "Discord User".to_string(),
                                },
                                match team3 {
                                    cal::Entrant::MidosHouseTeam(team) => team.name(&mut transaction).await?.unwrap_or_else(|| "Unknown Team".to_string().into()).into_owned(),
                                    cal::Entrant::Named { name, .. } => name.clone(),
                                    cal::Entrant::Discord { .. } => "Discord User".to_string(),
                                }
                            );
                            if let Some(round) = &race.round {
                                format!("{} ({})", matchup, round)
                            } else {
                                matchup
                            }
                        },
                        _ => "Unknown entrants".to_string(),
                    };
                    
                    // Get race start time for timestamp
                    let race_start_time = match race.schedule {
                        cal::RaceSchedule::Live { start, .. } => start,
                        _ => return Err(StatusOrError::Status(Status::BadRequest)), // Volunteers can't sign up for unscheduled races
                    };
                    
                    // Build Discord message
                    let mut msg = MessageBuilder::default();
                    msg.push("Volunteers selected for race ");
                    msg.push_mono(&race_description);
                    msg.push(" at ");
                    msg.push_timestamp(race_start_time, serenity_utils::message::TimestampStyle::LongDateTime);
                    msg.push("\n\n");
                    
                    // Add role and user information for the newly selected volunteer
                    msg.push("**Role:** ");
                    msg.push_mono(&signup.role_type_name);
                    msg.push("\n**Selected:** ");
                    
                    if let Some(user) = user {
                        // Check if user has Discord connected
                        if let Some(discord) = user.discord {
                            // Ping the user using their Discord ID
                            msg.mention(&UserId::new(discord.id.get()));
                        } else {
                            // Just mention by display name
                            msg.push(&user.to_string());
                        }
                    } else {
                        // Fallback to user ID if user not found
                        msg.push(&signup.user_id.to_string());
                    }
                    
                    // Add all confirmed volunteers section
                    if confirmed_signups.len() > 1 {
                        msg.push("\n\n**Confirmed volunteers for this race:**\n");
                        
                        // Group by role type
                        let role_bindings = RoleBinding::for_event(&mut transaction, data.series, &data.event).await?;
                        for binding in role_bindings {
                            let binding_signups = confirmed_signups.iter().filter(|s| s.role_binding_id == binding.id).collect::<Vec<_>>();
                            if !binding_signups.is_empty() {
                                msg.push("**");
                                msg.push(&binding.role_type_name);
                                msg.push(":** ");
                                
                                for (i, signup) in binding_signups.iter().enumerate() {
                                    if i > 0 { msg.push(", "); }
                                    let volunteer_user = User::from_id(&mut *transaction, signup.user_id).await?;
                                    if let Some(volunteer_user) = volunteer_user {
                                        msg.push(&volunteer_user.to_string());
                                    } else {
                                        msg.push(&signup.user_id.to_string());
                                    }
                                }
                                msg.push("\n");
                            }
                        }
                    }
                    
                    // Add restream information if the race has restream URLs
                    if !race.video_urls.is_empty() {
                        msg.push("\n**The race will be restreamed on:**\n");
                        for (language, video_url) in &race.video_urls {
                            msg.push("**");
                            msg.push(&language.to_string());
                            msg.push(":** ");
                            msg.push("<");
                            msg.push(&video_url.to_string());
                            msg.push(">");
                            msg.push("\n");
                        }
                    } else {
                        msg.push("\nNo restream has been scheduled for this race so far.");
                    }
                    
                    // Send the message to Discord
                    let discord_ctx = discord_ctx.read().await;
                    if let Err(e) = discord_volunteer_info_channel.say(&*discord_ctx, msg.build()).await {
                        eprintln!("Failed to send volunteer notification to Discord: {}", e);
                    }
                }
            }
            
            transaction.commit().await?;
            RedirectOrContent::Redirect(Redirect::to(uri!(match_signup_page_get(
                series, &*event, race_id
            ))))
        }
    } else {
        RedirectOrContent::Content(
            match_signup_page(
                transaction,
                Some(me),
                &Origin(HttpOrigin::parse_owned(format!("/event/{}/{}/races/{}", series.slug(), event, race_id)).unwrap()),
                data,
                race_id,
                form.context,
                csrf,
            )
            .await?,
        )
    })
}

async fn match_signup_page(
    mut transaction: Transaction<'_, Postgres>,
    me: Option<User>,
    _uri: &Origin<'_>,
    data: Data<'_>,
    race_id: Id<Races>,
    _ctx: Context<'_>,
    csrf: Option<CsrfToken>,
) -> Result<RawHtml<String>, Error> {
    let header = data
        .header(&mut transaction, me.as_ref(), Tab::Races, true)
        .await?;

    // Get race details
    let race = Race::from_id(&mut transaction, &reqwest::Client::new(), race_id).await?;
    let signups = Signup::for_race(&mut transaction, race_id).await?;
    let effective_role_bindings = EffectiveRoleBinding::for_event(&mut transaction, data.series, &data.event).await?;

    let content = if let Some(ref me) = me {
        let is_organizer = data.organizers(&mut transaction).await?.contains(me);
        let is_restreamer = data.restreamers(&mut transaction).await?.contains(me);
        let can_manage = is_organizer || is_restreamer;

        html! {
            h2 : "Match Volunteer Signups";
            h3 {
                : format!("{} {} {}",
                    race.phase.as_deref().unwrap_or(""),
                    race.round.as_deref().unwrap_or(""),
                    match &race.entrants {
                        Entrants::Two([team1, team2]) => format!("{} vs {}",
                            match team1 {
                                Entrant::MidosHouseTeam(team) => team.name(&mut transaction).await?.unwrap_or_else(|| "Unknown Team".to_string().into()).into_owned(),
                                Entrant::Named { name, .. } => name.clone(),
                                Entrant::Discord { .. } => "Discord User".to_string(),
                            },
                            match team2 {
                                Entrant::MidosHouseTeam(team) => team.name(&mut transaction).await?.unwrap_or_else(|| "Unknown Team".to_string().into()).into_owned(),
                                Entrant::Named { name, .. } => name.clone(),
                                Entrant::Discord { .. } => "Discord User".to_string(),
                            }
                        ),
                        Entrants::Three([team1, team2, team3]) => format!("{} vs {} vs {}",
                            match team1 {
                                Entrant::MidosHouseTeam(team) => team.name(&mut transaction).await?.unwrap_or_else(|| "Unknown Team".to_string().into()).into_owned(),
                                Entrant::Named { name, .. } => name.clone(),
                                Entrant::Discord { .. } => "Discord User".to_string(),
                            },
                            match team2 {
                                Entrant::MidosHouseTeam(team) => team.name(&mut transaction).await?.unwrap_or_else(|| "Unknown Team".to_string().into()).into_owned(),
                                Entrant::Named { name, .. } => name.clone(),
                                Entrant::Discord { .. } => "Discord User".to_string(),
                            },
                            match team3 {
                                Entrant::MidosHouseTeam(team) => team.name(&mut transaction).await?.unwrap_or_else(|| "Unknown Team".to_string().into()).into_owned(),
                                Entrant::Named { name, .. } => name.clone(),
                                Entrant::Discord { .. } => "Discord User".to_string(),
                            }
                        ),
                        _ => "Unknown entrants".to_string(),
                    }
                );
            }
            p {
                @match race.schedule {
                    RaceSchedule::Unscheduled => : "Unscheduled";
                    RaceSchedule::Live { start, .. } => {
                        : "Scheduled for ";
                        : format_datetime(start, DateTimeFormat { long: true, running_text: false });
                    }
                    RaceSchedule::Async { .. } => : "Async Race";
                }
            }
            p {
                : timezone_info_html();
            }

            @if can_manage {
                h3 : "Manage Signups";
                @for signup in &signups {
                    @if let Some(user) = User::from_id(&mut *transaction, signup.user_id).await? {
                        div(class = "signup-item") {
                            p {
                                strong : user.display_name();
                                : " - ";
                                : signup.role_type_name;
                                : " (";
                                @match signup.status {
                                    VolunteerSignupStatus::Pending => : "Pending";
                                    VolunteerSignupStatus::Confirmed => : "Confirmed";
                                    VolunteerSignupStatus::Declined => : "Declined";
                                    VolunteerSignupStatus::Aborted => : "Aborted";
                                }
                                : ")";
                            }
                            @if let Some(ref notes) = signup.notes {
                                p(class = "signup-notes") : notes;
                            }
                            @if matches!(signup.status, VolunteerSignupStatus::Pending) {
                                div(class = "signup-actions") {
                                    @let (errors, confirm_button) = button_form_ext(
                                        uri!(manage_roster(data.series, &*data.event, race_id)),
                                        csrf.as_ref(),
                                        Vec::new(),
                                        html! {
                                            input(type = "hidden", name = "signup_id", value = signup.id.to_string());
                                            input(type = "hidden", name = "action", value = "confirm");
                                        },
                                        "Confirm"
                                    );
                                    : errors;
                                    : confirm_button;
                                    @let (errors, decline_button) = button_form_ext(
                                        uri!(manage_roster(data.series, &*data.event, race_id)),
                                        csrf.as_ref(),
                                        Vec::new(),
                                        html! {
                                            input(type = "hidden", name = "signup_id", value = signup.id.to_string());
                                            input(type = "hidden", name = "action", value = "decline");
                                        },
                                        "Decline"
                                    );
                                    : errors;
                                    : decline_button;
                                }
                            }
                        }
                    }
                }
            }

            h3 : "Role Signups";
            @for binding in &effective_role_bindings {
                div(class = "role-binding") {
                    h4 : binding.role_type_name;
                    p {
                        : "Required: ";
                        : binding.min_count;
                        : " - ";
                        : binding.max_count;
                        : " volunteers";
                    }
                    @if let Some(discord_role_id) = binding.discord_role_id {
                        p {
                            : "Discord Role: ";
                            : format!("{}", discord_role_id);
                            @if binding.has_event_override {
                                span(class = "override-indicator") : " (event override)";
                            }
                        }
                    }

                    @let role_signups = signups.iter().filter(|s| s.role_binding_id == binding.id).collect::<Vec<_>>();
                    @let confirmed_signups = role_signups.iter().filter(|s| matches!(s.status, VolunteerSignupStatus::Confirmed)).collect::<Vec<_>>();
                    @let pending_signups = role_signups.iter().filter(|s| matches!(s.status, VolunteerSignupStatus::Pending)).collect::<Vec<_>>();

                    h5 : "Confirmed Volunteers";
                    @if confirmed_signups.is_empty() {
                        p : "No confirmed volunteers yet.";
                    } else {
                        ul {
                            @for signup in &confirmed_signups {
                                @if let Some(user) = User::from_id(&mut *transaction, signup.user_id).await? {
                                    li {
                                        : user.display_name();
                                        @if let Some(ref notes) = signup.notes {
                                            : " - ";
                                            : notes;
                                        }
                                    }
                                }
                            }
                        }
                    }

                    @if !pending_signups.is_empty() {
                        h5 : "Pending Volunteers";
                        ul {
                            @for signup in pending_signups {
                                @if let Some(user) = User::from_id(&mut *transaction, signup.user_id).await? {
                                    li {
                                        : user.display_name();
                                        @if let Some(ref notes) = signup.notes {
                                            : " - ";
                                            : notes;
                                        }
                                    }
                                }
                            }
                        }
                    }

                    @if let Some(ref me) = Some(me) {
                        @let my_signup = role_signups.iter().find(|s| s.user_id == me.id);
                        @if my_signup.is_none() {
                            @let errors = Vec::new();
                            @let max_reached = confirmed_signups.len() as i32 >= binding.max_count;
                            @let is_async = matches!(race.schedule, RaceSchedule::Async { .. });
                            @let is_ended = race.is_ended();
                            @let disabled = max_reached || is_async || is_ended;
                            @let reason = if max_reached {
                                Some("Maximum number of volunteers reached for this role.")
                            } else if is_async {
                                Some("Signups are not available for async races.")
                            } else if is_ended {
                                Some("This race has ended and can no longer accept signups.")
                            } else {
                                None
                            };
                            @if disabled {
                                @let (errors, signup_button) = button_form_ext_disabled(
                                    uri!(signup_for_match(data.series, &*data.event, race_id)),
                                    csrf.as_ref(),
                                    errors,
                                    html! {
                                        input(type = "hidden", name = "role_binding_id", value = binding.id.to_string());
                                    },
                                    &format!("Sign up for {}", binding.role_type_name),
                                    true
                                );
                                : errors;
                                div(class = "button-row") {
                                    : signup_button;
                                }
                            } else {
                                @let mut errors = Vec::new();
                                : full_form(uri!(signup_for_match(data.series, &*data.event, race_id)), csrf.as_ref(), html! {
                                    input(type = "hidden", name = "role_binding_id", value = binding.id.to_string());
                                    : form_field("notes", &mut errors, html! {
                                        label(for = "notes") : "Notes:";
                                        input(type = "text", name = "notes", id = "notes", maxlength = "60", size = "30", placeholder = "Optional notes for organizers");
                                    });
                                }, errors, &format!("Sign up for {}", binding.role_type_name));
                            }
                            @if let Some(reason) = reason {
                                p(class = "disabled-reason") : reason;
                            }
                        } else {
                            p : "You have already signed up for this role.";
                        }
                    } else {
                        p : "You are not approved for this role.";
                    }

                    @if !role_signups.is_empty() {
                        p(class = "signup-count") {
                            : format!("{}/{} confirmed volunteers", confirmed_signups.len(), binding.max_count);
                        }
                    }
                }
            }
        }
    } else {
        html! {
            article {
                p {
                    a(href = "/login") : "Sign in";
                    : " to view volunteer signups for this race.";
                }
            }
        }
    };

    Ok(page(
        transaction,
        &me,
        &Origin(HttpOrigin::parse_owned(format!("/event/{}/{}", data.series.slug(), data.event)).unwrap()),
        PageStyle::default(),
        &format!("Race Signups — {}", data.display_name),
        html! {
            : header;
            : content;
        },
    )
    .await?)
}

#[rocket::get("/event/<series>/<event>/races/<race_id>/signups")]
pub(crate) async fn match_signup_page_get(
    pool: &State<PgPool>,
    me: Option<User>,
    series: Series,
    event: &str,
    race_id: Id<Races>,
) -> Result<RawHtml<String>, StatusOrError<Error>> {
    let mut transaction = pool.begin().await?;
    let data = Data::new(&mut transaction, series, event)
        .await?
        .ok_or(StatusOrError::Status(Status::NotFound))?;
    let ctx = Context::default();
    let uri = HttpOrigin::parse_owned(format!("/event/{}/{}/races/{}", series.slug(), event, race_id)).unwrap();
    Ok(match_signup_page(transaction, me, &Origin(uri.clone()), data, race_id, ctx, None).await?)
}

#[derive(FromForm, CsrfForm)]
pub(crate) struct WithdrawSignupForm {
    #[field(default = String::new())]
    csrf: String,
    signup_id: Id<Signups>,
}

#[derive(FromForm, CsrfForm)]
pub(crate) struct RevokeSignupForm {
    #[field(default = String::new())]
    csrf: String,
    signup_id: Id<Signups>,
}

#[rocket::post("/event/<series>/<event>/races/<race_id>/withdraw-signup", data = "<form>")]
pub(crate) async fn withdraw_signup(
    pool: &State<PgPool>,
    me: User,
    series: Series,
    event: &str,
    race_id: Id<Races>,
    csrf: Option<CsrfToken>,
    form: Form<Contextual<'_, WithdrawSignupForm>>,
) -> Result<RedirectOrContent, StatusOrError<Error>> {
    let mut transaction = pool.begin().await?;
    let data = Data::new(&mut transaction, series, event)
        .await?
        .ok_or(StatusOrError::Status(Status::NotFound))?;
    let mut form = form.into_inner();
    form.verify(&csrf);

    Ok(if let Some(ref value) = form.value {
        // Verify the signup exists and belongs to the current user
        let signup = Signup::from_id(&mut transaction, value.signup_id).await?
            .ok_or(StatusOrError::Status(Status::NotFound))?;

        if signup.user_id != me.id {
            form.context.push_error(form::Error::validation(
                "You can only withdraw your own signups",
            ));
        }

        if signup.race_id != race_id {
            form.context.push_error(form::Error::validation(
                "Invalid signup for this race",
            ));
        }

        // Only allow withdrawing pending signups
        if !matches!(signup.status, VolunteerSignupStatus::Pending) {
            form.context.push_error(form::Error::validation(
                "You can only withdraw pending signups",
            ));
        }

        if form.context.errors().next().is_some() {
            RedirectOrContent::Content(
                match_signup_page(
                    transaction,
                    Some(me),
                    &Origin(HttpOrigin::parse_owned(format!("/event/{}/{}/races/{}", series.slug(), event, race_id)).unwrap()),
                    data,
                    race_id,
                    form.context,
                    csrf,
                )
                .await?,
            )
        } else {
            // Update the signup status to Aborted
            Signup::update_status(&mut transaction, value.signup_id, VolunteerSignupStatus::Aborted).await?;
            transaction.commit().await?;
            RedirectOrContent::Redirect(Redirect::to(uri!(match_signup_page_get(series, event, race_id))))
        }
    } else {
        RedirectOrContent::Content(
            match_signup_page(
                transaction,
                Some(me),
                &Origin(HttpOrigin::parse_owned(format!("/event/{}/{}/races/{}", series.slug(), event, race_id)).unwrap()),
                data,
                race_id,
                form.context,
                csrf,
            )
            .await?,
        )
    })
}

#[rocket::post("/event/<series>/<event>/races/<race_id>/revoke-signup", data = "<form>")]
pub(crate) async fn revoke_signup(
    pool: &State<PgPool>,
    me: User,
    series: Series,
    event: &str,
    race_id: Id<Races>,
    csrf: Option<CsrfToken>,
    form: Form<Contextual<'_, RevokeSignupForm>>,
) -> Result<RedirectOrContent, StatusOrError<Error>> {
    let mut transaction = pool.begin().await?;
    let data = Data::new(&mut transaction, series, event)
        .await?
        .ok_or(StatusOrError::Status(Status::NotFound))?;
    let mut form = form.into_inner();
    form.verify(&csrf);

    Ok(if let Some(ref value) = form.value {
        if data.is_ended() {
            form.context.push_error(form::Error::validation(
                "This event has ended and can no longer be managed",
            ));
        }

        let is_organizer = data.organizers(&mut transaction).await?.contains(&me);
        let is_restreamer = data.restreamers(&mut transaction).await?.contains(&me);

        if !is_organizer && !is_restreamer {
            form.context.push_error(form::Error::validation(
                "You must be an organizer or restreamer to revoke signups",
            ));
        }

        // Verify the signup exists
        let signup = Signup::from_id(&mut transaction, value.signup_id).await?
            .ok_or(StatusOrError::Status(Status::NotFound))?;

        if signup.race_id != race_id {
            form.context.push_error(form::Error::validation(
                "Invalid signup for this race",
            ));
        }

        // Only allow revoking confirmed signups
        if !matches!(signup.status, VolunteerSignupStatus::Confirmed) {
            form.context.push_error(form::Error::validation(
                "You can only revoke confirmed signups",
            ));
        }

        if form.context.errors().next().is_some() {
            RedirectOrContent::Content(
                match_signup_page(
                    transaction,
                    Some(me),
                    &Origin(HttpOrigin::parse_owned(format!("/event/{}/{}/races/{}", series.slug(), event, race_id)).unwrap()),
                    data,
                    race_id,
                    form.context,
                    csrf,
                )
                .await?,
            )
        } else {
            // Update the signup status back to Pending
            Signup::update_status(&mut transaction, value.signup_id, VolunteerSignupStatus::Pending).await?;
            transaction.commit().await?;
            RedirectOrContent::Redirect(Redirect::to(uri!(match_signup_page_get(series, event, race_id))))
        }
    } else {
        RedirectOrContent::Content(
            match_signup_page(
                transaction,
                Some(me),
                &Origin(HttpOrigin::parse_owned(format!("/event/{}/{}/races/{}", series.slug(), event, race_id)).unwrap()),
                data,
                race_id,
                form.context,
                csrf,
            )
            .await?,
        )
    })
}

#[derive(FromForm, CsrfForm)]
pub(crate) struct WithdrawRoleRequestForm {
    #[field(default = String::new())]
    csrf: String,
    request_id: Id<RoleRequests>,
}

#[derive(FromForm, CsrfForm)]
pub(crate) struct RevokeRoleRequestForm {
    #[field(default = String::new())]
    csrf: String,
    request_id: Id<RoleRequests>,
}

#[rocket::post("/event/<series>/<event>/withdraw-role-request", data = "<form>")]
pub(crate) async fn withdraw_role_request(
    pool: &State<PgPool>,
    me: User,
    series: Series,
    event: &str,
    csrf: Option<CsrfToken>,
    form: Form<Contextual<'_, WithdrawRoleRequestForm>>,
) -> Result<RedirectOrContent, StatusOrError<Error>> {
    let mut transaction = pool.begin().await?;
    let data = Data::new(&mut transaction, series, event)
        .await?
        .ok_or(StatusOrError::Status(Status::NotFound))?;
    let mut form = form.into_inner();
    form.verify(&csrf);

    Ok(if let Some(ref value) = form.value {
        // Verify the role request exists and belongs to the current user
        let request = RoleRequest::from_id(&mut transaction, value.request_id).await?
            .ok_or(StatusOrError::Status(Status::NotFound))?;

        if request.user_id != me.id {
            form.context.push_error(form::Error::validation(
                "You can only withdraw your own role requests",
            ));
        }

        // Only allow withdrawing pending role requests
        if !matches!(request.status, RoleRequestStatus::Pending) {
            form.context.push_error(form::Error::validation(
                "You can only withdraw pending role requests",
            ));
        }

        if form.context.errors().next().is_some() {
            RedirectOrContent::Content(
                roles_page(
                    transaction,
                    Some(me),
                    &Origin(HttpOrigin::parse_owned(format!("/event/{}/{}", series.slug(), event)).unwrap()),
                    data,
                    form.context,
                    csrf,
                )
                .await?,
            )
        } else {
            // Update the role request status to Aborted
            RoleRequest::update_status(&mut transaction, value.request_id, RoleRequestStatus::Aborted).await?;
            transaction.commit().await?;
            RedirectOrContent::Redirect(Redirect::to(uri!(get(series, event))))
        }
    } else {
        RedirectOrContent::Content(
            roles_page(
                transaction,
                Some(me),
                &Origin(HttpOrigin::parse_owned(format!("/event/{}/{}", series.slug(), event)).unwrap()),
                data,
                form.context,
                csrf,
            )
            .await?,
        )
    })
}

#[rocket::post("/event/<series>/<event>/revoke-role-request", data = "<form>")]
pub(crate) async fn revoke_role_request(
    pool: &State<PgPool>,
    me: User,
    series: Series,
    event: &str,
    csrf: Option<CsrfToken>,
    form: Form<Contextual<'_, RevokeRoleRequestForm>>,
) -> Result<RedirectOrContent, StatusOrError<Error>> {
    let mut transaction = pool.begin().await?;
    let data = Data::new(&mut transaction, series, event)
        .await?
        .ok_or(StatusOrError::Status(Status::NotFound))?;
    let mut form = form.into_inner();
    form.verify(&csrf);

    Ok(if let Some(ref value) = form.value {
        if data.is_ended() {
            form.context.push_error(form::Error::validation(
                "This event has ended and can no longer be managed",
            ));
        }

        if !data.organizers(&mut transaction).await?.contains(&me) {
            form.context.push_error(form::Error::validation(
                "You must be an organizer to revoke role requests",
            ));
        }

        // Verify the role request exists
        let request = RoleRequest::from_id(&mut transaction, value.request_id).await?
            .ok_or(StatusOrError::Status(Status::NotFound))?;

        if request.series != series || request.event != event {
            form.context.push_error(form::Error::validation(
                "Invalid role request for this event",
            ));
        }

        // Only allow revoking approved role requests
        if !matches!(request.status, RoleRequestStatus::Approved) {
            form.context.push_error(form::Error::validation(
                "You can only revoke approved role requests",
            ));
        }

        if form.context.errors().next().is_some() {
            RedirectOrContent::Content(
                roles_page(
                    transaction,
                    Some(me),
                    &Origin(HttpOrigin::parse_owned(format!("/event/{}/{}", series.slug(), event)).unwrap()),
                    data,
                    form.context,
                    csrf,
                )
                .await?,
            )
        } else {
            // Update the role request status back to Pending
            RoleRequest::update_status(&mut transaction, value.request_id, RoleRequestStatus::Pending).await?;
            transaction.commit().await?;
            RedirectOrContent::Redirect(Redirect::to(uri!(get(series, event))))
        }
    } else {
        RedirectOrContent::Content(
            roles_page(
                transaction,
                Some(me),
                &Origin(HttpOrigin::parse_owned(format!("/event/{}/{}", series.slug(), event)).unwrap()),
                data,
                form.context,
                csrf,
            )
            .await?,
        )
    })
}

impl EventDiscordRoleOverride {
    pub(crate) async fn for_event(
        pool: &mut Transaction<'_, Postgres>,
        series: Series,
        event: &str,
    ) -> sqlx::Result<Vec<Self>> {
        sqlx::query_as!(
            Self,
            r#"
                SELECT
                    id AS "id: Id<EventDiscordRoleOverrides>",
                    series AS "series: Series",
                    event,
                    role_type_id AS "role_type_id: Id<RoleTypes>",
                    discord_role_id,
                    created_at AS "created_at!",
                    updated_at AS "updated_at!"
                FROM event_discord_role_overrides
                WHERE series = $1 AND event = $2
                ORDER BY role_type_id
            "#,
            series as _,
            event
        )
        .fetch_all(&mut **pool)
        .await
    }

    pub(crate) async fn create(
        pool: &mut Transaction<'_, Postgres>,
        series: Series,
        event: &str,
        role_type_id: Id<RoleTypes>,
        discord_role_id: i64,
    ) -> sqlx::Result<Id<EventDiscordRoleOverrides>> {
        let id = sqlx::query_scalar!(
            r#"INSERT INTO event_discord_role_overrides (series, event, role_type_id, discord_role_id) 
               VALUES ($1, $2, $3, $4) RETURNING id"#,
            series as _,
            event,
            role_type_id as _,
            discord_role_id
        )
        .fetch_one(&mut **pool)
        .await?;
        Ok(Id::from(id as i64))
    }

    pub(crate) async fn delete(
        pool: &mut Transaction<'_, Postgres>,
        id: Id<EventDiscordRoleOverrides>,
    ) -> sqlx::Result<()> {
        sqlx::query!("DELETE FROM event_discord_role_overrides WHERE id = $1", id as _)
            .execute(&mut **pool)
            .await?;
        Ok(())
    }

    pub(crate) async fn exists_for_role_type(
        pool: &mut Transaction<'_, Postgres>,
        series: Series,
        event: &str,
        role_type_id: Id<RoleTypes>,
    ) -> sqlx::Result<bool> {
        Ok(sqlx::query_scalar!(
            r#"SELECT EXISTS (SELECT 1 FROM event_discord_role_overrides
                   WHERE series = $1 AND event = $2 AND role_type_id = $3)"#,
            series as _,
            event,
            role_type_id as _
        )
        .fetch_one(&mut **pool)
        .await?
        .unwrap_or(false))
    }
}

impl EffectiveRoleBinding {
    /// Get effective role bindings for an event, combining game role bindings with event-specific overrides
    pub(crate) async fn for_event(
        pool: &mut Transaction<'_, Postgres>,
        series: Series,
        event: &str,
    ) -> sqlx::Result<Vec<Self>> {
        // First, check if the event uses custom role bindings
        let uses_custom_bindings = sqlx::query_scalar!(
            r#"SELECT force_custom_role_binding FROM events WHERE series = $1 AND event = $2"#,
            series as _,
            event
        )
        .fetch_optional(&mut **pool)
        .await?
        .unwrap_or(Some(true)).unwrap_or(true);

        if uses_custom_bindings {
            // Use event-specific role bindings
            let event_bindings = RoleBinding::for_event(pool, series, event).await?;
            let mut effective_bindings = Vec::new();
            
            for binding in event_bindings {
                effective_bindings.push(Self {
                    id: binding.id,
                    role_type_id: binding.role_type_id,
                    min_count: binding.min_count,
                    max_count: binding.max_count,
                    role_type_name: binding.role_type_name,
                    discord_role_id: binding.discord_role_id,
                    is_game_binding: false,
                    has_event_override: false,
                });
            }
            
            Ok(effective_bindings)
        } else {
            // Use game role bindings with potential event-specific overrides
            let game = game::Game::from_series(pool, series).await.map_err(|e| sqlx::Error::config(e))?;
            let game_id = if let Some(game) = game {
                game.id
            } else {
                return Ok(Vec::new());
            };

            let game_bindings = GameRoleBinding::for_game(pool, game_id).await?;
            let event_overrides = EventDiscordRoleOverride::for_event(pool, series, event).await?;
            
            let mut override_map = HashMap::new();
            for override_item in event_overrides {
                override_map.insert(override_item.role_type_id, override_item.discord_role_id);
            }

            let mut effective_bindings = Vec::new();
            for binding in game_bindings {
                let has_override = override_map.contains_key(&binding.role_type_id);
                let discord_role_id = if has_override {
                    Some(override_map[&binding.role_type_id])
                } else {
                    binding.discord_role_id
                };

                effective_bindings.push(Self {
                    id: binding.id,
                    role_type_id: binding.role_type_id,
                    min_count: binding.min_count,
                    max_count: binding.max_count,
                    role_type_name: binding.role_type_name,
                    discord_role_id,
                    is_game_binding: true,
                    has_event_override: has_override,
                });
            }

            Ok(effective_bindings)
        }
    }
}

#[derive(FromForm, CsrfForm)]
pub(crate) struct AddDiscordOverrideForm {
    #[field(default = String::new())]
    csrf: String,
    discord_role_id: String,
}

#[rocket::get("/event/<series>/<event>/roles/override/<role_type_id>/add")]
pub(crate) async fn add_discord_override_form(
    pool: &State<PgPool>,
    me: Option<User>,
    series: Series,
    event: &str,
    role_type_id: Id<RoleTypes>,
    csrf: Option<CsrfToken>,
) -> Result<RawHtml<String>, StatusOrError<Error>> {
    let me = me.ok_or(Error::Unauthorized)?;
    
    let mut transaction = pool.begin().await?;
    let data = Data::new(&mut transaction, series, event)
        .await?
        .ok_or(StatusOrError::Status(Status::NotFound))?;
    
    if !data.organizers(&mut transaction).await?.contains(&me) {
        return Err(Error::Unauthorized.into());
    }

    // Check if event uses custom role bindings
    let uses_custom_bindings = sqlx::query_scalar!(
        r#"SELECT force_custom_role_binding FROM events WHERE series = $1 AND event = $2"#,
        series as _,
        event
    )
    .fetch_optional(&mut *transaction)
    .await?
    .unwrap_or(Some(true)).unwrap_or(true);

    if uses_custom_bindings {
        return Err(Error::Unauthorized.into());
    }

    let role_type = RoleType::from_id(&mut transaction, role_type_id).await?
        .ok_or(StatusOrError::Status(Status::NotFound))?;

    let content = html! {
        article {
            h2 : "Add Discord Role Override";
            p : format!("Add a Discord role override for {} role type.", role_type.name);
            
            form(method = "post", action = uri!(add_discord_override(series, event, role_type_id))) {
                : csrf;
                div {
                    label(for = "discord_role_id") : "Discord Role ID:";
                    input(type = "text", id = "discord_role_id", name = "discord_role_id", required, placeholder = "e.g. 123456789012345678");
                }
                div {
                    input(type = "submit", value = "Add Override");
                }
            }
            
            p {
                a(href = uri!(get(series, event))) : "← Back to Role Management";
            }
        }
    };

    Ok(page(
        transaction,
        &Some(me),
        &Origin(HttpOrigin::parse_owned(format!("/event/{}/{}", series.slug(), event)).unwrap()),
        PageStyle::default(),
        &format!("Add Discord Role Override — {}", data.display_name),
        content,
    )
    .await?)
}

#[rocket::post("/event/<series>/<event>/roles/override/<role_type_id>/add", data = "<form>")]
pub(crate) async fn add_discord_override(
    pool: &State<PgPool>,
    me: User,
    series: Series,
    event: &str,
    role_type_id: Id<RoleTypes>,
    _csrf: Option<CsrfToken>,
    form: Form<AddDiscordOverrideForm>,
) -> Result<Redirect, StatusOrError<Error>> {
    let mut transaction = pool.begin().await?;
    let data = Data::new(&mut transaction, series, event)
        .await?
        .ok_or(StatusOrError::Status(Status::NotFound))?;
    
    if !data.organizers(&mut transaction).await?.contains(&me) {
        return Err(Error::Unauthorized.into());
    }

    // Check if event uses custom role bindings
    let uses_custom_bindings = sqlx::query_scalar!(
        r#"SELECT force_custom_role_binding FROM events WHERE series = $1 AND event = $2"#,
        series as _,
        event
    )
    .fetch_optional(&mut *transaction)
    .await?
    .unwrap_or(Some(true)).unwrap_or(true);

    if uses_custom_bindings {
        return Err(Error::Unauthorized.into());
    }

    let discord_role_id = match form.discord_role_id.parse::<i64>() {
        Ok(id) => id,
        Err(_) => {
            return Ok(Redirect::to(uri!(get(series, event))));
        }
    };

    // Check if override already exists
    if EventDiscordRoleOverride::exists_for_role_type(&mut transaction, series, event, role_type_id).await? {
        return Ok(Redirect::to(uri!(get(series, event))));
    }

    // Add the override
    EventDiscordRoleOverride::create(&mut transaction, series, event, role_type_id, discord_role_id).await?;
    transaction.commit().await?;
    
    Ok(Redirect::to(uri!(get(series, event))))
}

#[rocket::post("/event/<series>/<event>/roles/override/<role_type_id>/delete")]
pub(crate) async fn delete_discord_override(
    pool: &State<PgPool>,
    me: User,
    series: Series,
    event: &str,
    role_type_id: Id<RoleTypes>,
    _csrf: Option<CsrfToken>,
) -> Result<Redirect, StatusOrError<Error>> {
    let mut transaction = pool.begin().await?;
    let data = Data::new(&mut transaction, series, event)
        .await?
        .ok_or(StatusOrError::Status(Status::NotFound))?;
    
    if !data.organizers(&mut transaction).await?.contains(&me) {
        return Err(Error::Unauthorized.into());
    }

    // Check if event uses custom role bindings
    let uses_custom_bindings = sqlx::query_scalar!(
        r#"SELECT force_custom_role_binding FROM events WHERE series = $1 AND event = $2"#,
        series as _,
        event
    )
    .fetch_optional(&mut *transaction)
    .await?
    .unwrap_or(Some(true)).unwrap_or(true);

    if uses_custom_bindings {
        return Err(Error::Unauthorized.into());
    }

    // Find and delete the override
    let overrides = EventDiscordRoleOverride::for_event(&mut transaction, series, event).await?;
    if let Some(override_item) = overrides.iter().find(|o| o.role_type_id == role_type_id) {
        EventDiscordRoleOverride::delete(&mut transaction, override_item.id).await?;
    }
    
    transaction.commit().await?;
    Ok(Redirect::to(uri!(get(series, event))))
}<|MERGE_RESOLUTION|>--- conflicted
+++ resolved
@@ -1,4 +1,3 @@
-<<<<<<< HEAD
 use {
     rocket::{
         form::{Contextual, Form},
@@ -20,23 +19,12 @@
         prelude::*,
         time::format_datetime,
         user::User,
+        series::Series,
         game,
         cal::{Race, RaceSchedule, Entrants, Entrant},
     },
     std::collections::HashMap,
     rocket_util::Origin,
-=======
-use crate::{
-    cal::{self, Entrant, Entrants, Race, RaceSchedule},
-    event::{Data, Tab},
-    form::{EmptyForm, button_form_ext_disabled, form_field, full_form},
-    http::{PageError, StatusOrError},
-    id::{RoleBindings, RoleRequests, RoleTypes, Signups},
-    prelude::*,
-    time::format_datetime,
-    user::User,
-    series::Series,
->>>>>>> 8e292caa
 };
 
 
