use {
    lazy_regex::Regex,
    serde_with::DeserializeAs,
    crate::{
        discord_bot::ADMIN_USER,
        event::{
            Data,
            DataError,
            Role,
            SignupStatus,
            Tab,
            teams,
        },
        prelude::*,
    },
};

#[derive(Debug, Clone, Deserialize)]
pub(super) struct Flow {
    pub(crate) requirements: Vec<Requirement>,
    closes: Option<DateTime<Utc>>,
}

enum DeserializeRawHtml {}

impl<'de> DeserializeAs<'de, RawHtml<String>> for DeserializeRawHtml {
    fn deserialize_as<D: Deserializer<'de>>(deserializer: D) -> Result<RawHtml<String>, D::Error> {
        String::deserialize(deserializer).map(RawHtml)
    }
}

enum DeserializeRegex {}

impl<'de> DeserializeAs<'de, Regex> for DeserializeRegex {
    fn deserialize_as<D: Deserializer<'de>>(deserializer: D) -> Result<Regex, D::Error> {
        Regex::new(<&str>::deserialize(deserializer)?).map_err(|e| D::Error::custom(e.to_string()))
    }
}

/// Requirements to enter an event
#[serde_as]
#[derive(Debug, Clone, Deserialize)]
#[serde(tag = "type", rename_all = "camelCase")]
pub(crate) enum Requirement {
    /// Must have a racetime.gg account connected to their Mido's House account
    RaceTime,
    /// Must be on a list of invited racetime.gg users
    #[serde(rename_all = "camelCase")]
    RaceTimeInvite {
        invites: HashSet<String>,
        #[serde(default)]
        #[serde_as(as = "Option<DeserializeRawHtml>")]
        text: Option<RawHtml<String>>,
        error_text: Option<String>,
    },
    /// Must have a Twitch account connected to their racetime.gg account
    Twitch,
    /// Must have a Discord account connected to their Mido's House account
    Discord,
    /// Must be in the event's Discord guild
    DiscordGuild {
        name: String,
    },
    /// Must have a Challonge account connected to their Mido's House account
    Challonge,
    /// Must have a start.gg account connected to their Mido's House account
    StartGG {
        #[serde(default)]
        optional: bool,
    },
    /// Must fill a custom text field
    #[serde(rename_all = "camelCase")]
    TextField {
        #[serde_as(as = "DeserializeRawHtml")]
        label: RawHtml<String>,
        #[serde(default)]
        long: bool,
        #[serde_as(as = "DeserializeRegex")]
        regex: Regex,
        #[serde_as(as = "serde_with::Map<DeserializeRegex, _>")]
        regex_error_messages: Vec<(Regex, String)>,
        fallback_error_message: String,
    },
    /// Must fill a custom text field
    #[serde(rename_all = "camelCase")]
    TextField2 {
        #[serde_as(as = "DeserializeRawHtml")]
        label: RawHtml<String>,
        #[serde(default)]
        long: bool,
        #[serde_as(as = "DeserializeRegex")]
        regex: Regex,
        #[serde_as(as = "serde_with::Map<DeserializeRegex, _>")]
        regex_error_messages: Vec<(Regex, String)>,
        fallback_error_message: String,
    },
    /// Must answer a custom yes/no question
    YesNo {
        #[serde_as(as = "DeserializeRawHtml")]
        label: RawHtml<String>,
    },
    /// Must agree to the event rules
    Rules {
        document: Option<Url>,
    },
    /// For Crosskeys, opt in to or out of "All Dungeons" as a goal
    AllDungeonsOk,
    /// For Tournoi Francophone-style settings drafts, opt in to or out of hard settings
    HardSettingsOk,
    /// For Crosskeys, opt in to or out of hovering being allowed
    HoveringOk,
    /// For Crosskeys, opt in to or out of "Inverted" as a world state
    InvertedOk,
    /// For Crosskeys, opt in to or out of starting with an activate flute.
    FluteOk,
    /// For Crosskeys, opt in to or out of "Keydrop" as an item setting
    KeydropOk,
    /// For Crosskeys, opt in to or out of mirror scroll
    MirrorScrollOk,
    /// For Tournoi Francophone-style settings drafts, opt in to or out of Master Quest
    MqOk,
    /// For Crosskeys, opt in to or out of waiving the tournament required stream delay.
    NoDelayOk,
    /// For RSL-style weights drafts, opt into RSL-Lite weights
    LiteOk,
    /// For Crosskeys, opt in to or out of pseudoboots
    PbOk,
    /// For Crosskeys, opt in to or out of playing with ZW (formerly Zelgawoods).
    ZwOk,
    /// Must agree to be restreamed
    RestreamConsent {
        #[serde(default)]
        optional: bool,
        #[serde(default)]
        #[serde_as(as = "Option<DeserializeRawHtml>")]
        note: Option<RawHtml<String>>,
    },
    /// Must either request and submit the qualifier seed as an async, or participate in the live qualifier
    #[serde(rename_all = "camelCase")]
    Qualifier {
        async_start: DateTime<Utc>,
        async_end: DateTime<Utc>,
        live_start: DateTime<Utc>,
    },
    /// Must either request and submit at least one of the qualifier seeds as an async, or participate in at least one of the live qualifiers
    #[serde(rename_all = "camelCase")]
    TripleQualifier {
        async_starts: [DateTime<Utc>; 3],
        async_ends: [DateTime<Utc>; 3],
        live_starts: [DateTime<Utc>; 3],
    },
    /// Must place within the top n players after all races in the `Qualifier` phase
    #[serde(rename_all = "camelCase")]
    QualifierPlacement {
        num_players: usize,
        #[serde(default)]
        min_races: usize,
        /// Check qualifiers for a different event in this series
        event: Option<String>,
        /// Must not place within this range, e.g. for Challenge Cup
        #[serde(default)]
        exclude_players: usize,
    },
    /// Must finish at least 3 races on the RSL leaderboard for this season
    RslLeaderboard,
    /// A signup requirement that cannot be checked automatically
    External {
        text: String,
    },
}

struct RequirementStatus {
    blocks_submit: bool,
    html_content: Box<dyn FnOnce(&mut Vec<&form::Error<'_>>) -> RawHtml<String> + Send>,
}

impl Requirement {
    async fn is_checked(&self, transaction: &mut Transaction<'_, Postgres>, http_client: &reqwest::Client, discord_ctx: &RwFuture<DiscordCtx>, me: &User, data: &Data<'_>) -> Result<Option<bool>, Error> {
        Ok(match self {
            Self::RaceTime => Some(me.racetime.is_some()),
            Self::RaceTimeInvite { invites, .. } => Some(me.racetime.as_ref().is_some_and(|racetime| invites.contains(&racetime.id))),
            Self::Twitch => Some(if let Some(racetime_user_data) = me.racetime_user_data(http_client).await? {
                racetime_user_data.twitch_channel.is_some()
            } else {
                false
            }),
            Self::Discord => Some(me.discord.is_some()),
            Self::DiscordGuild { .. } => Some({
                let discord_guild = data.discord_guild.ok_or(Error::DiscordGuild)?;
                if let Some(ref discord) = me.discord {
                    discord_guild.member(&*discord_ctx.read().await, discord.id).await.is_ok()
                } else {
                    false
                }
            }),
            Self::Challonge => Some(me.challonge_id.is_some()),
            Self::StartGG { .. } => Some(me.startgg_id.is_some()),
            Self::TextField { .. } => Some(false),
            Self::TextField2 { .. } => Some(false),
            Self::YesNo { .. } => Some(false),
            Self::Rules { .. } => Some(false),
            Self::AllDungeonsOk { .. } => Some(false),
            Self::FluteOk { .. } => Some(false),
            Self::HardSettingsOk { .. } => Some(false),
            Self::HoveringOk { .. } => Some(false),
            Self::InvertedOk { .. } => Some(false),
            Self::KeydropOk { .. } => Some(false),
            Self::LiteOk { .. } => Some(false),
            Self::MirrorScrollOk { .. } => Some(false),
            Self::MqOk { .. } => Some(false),
            Self::NoDelayOk { .. } => Some(false),
            Self::PbOk { .. } => Some(false),
            Self::ZwOk { .. } => Some(false),
            Self::RestreamConsent { .. } => Some(false),
            Self::Qualifier { .. } => Some(false),
            Self::TripleQualifier { .. } => Some(false),
            Self::QualifierPlacement { num_players, min_races, event, exclude_players } => Some(if_chain! {
                let data = if let Some(event) = event {
                    &Data::new(&mut *transaction, data.series, event).await?.ok_or(Error::NoSuchEvent)?
                } else {
                    data
                };
                let qualifier_kind = match (data.series, &*data.event) {
                    (Series::SpeedGaming, "2023onl") => teams::QualifierScoreKind::Sgl2023Online,
                    (Series::SpeedGaming, "2024onl") => teams::QualifierScoreKind::Sgl2024Online,
                    (Series::Standard, "8") => teams::QualifierScoreKind::Standard,
                    (_, _) => unimplemented!("enter::Requirement::QualifierPlacement for event {}/{}", data.series.slug(), data.event),
                };
                // call signups_sorted with worst_case_extrapolation = true to calculate whether the player has secured a spot ahead of time
                let teams = teams::signups_sorted(transaction, &mut teams::Cache::new(http_client.clone()), None, data, false, teams::QualifierKind::Score(qualifier_kind), Some(&teams::MemberUser::MidosHouse(me.clone()))).await?;
                if let Some((placement, team)) = teams.iter().enumerate().find(|(_, team)| team.members.iter().any(|member| member.user == *me));
                if let teams::Qualification::Multiple { num_entered, num_finished, .. } = team.qualification;
                then {
                    teams.iter()
                        .take(*exclude_players)
                        .all(|team| team.members.iter().all(|member| member.is_confirmed))
                    && teams.iter()
                        .enumerate()
                        .find(|(_, team)| team.members.iter().any(|member| member.user == teams::MemberUser::Newcomer))
                        .is_none_or(|(newcomer_placement, _)| placement < newcomer_placement) // Newcomer can represent any number of teams
                    && placement < *num_players
                    && match qualifier_kind {
                        teams::QualifierScoreKind::Standard => num_finished >= *min_races,
                        teams::QualifierScoreKind::Sgl2023Online | teams::QualifierScoreKind::Sgl2024Online => num_entered >= *min_races,
                    }
                } else {
                    false
                }
            }),
            Self::RslLeaderboard => Some(if let Some(racetime) = &me.racetime {
                let rsl::Leaderboard { metadata, qualified, .. } = rsl::Leaderboard::get(http_client).await?;
                if metadata.season != data.event { return Ok(None) }
                qualified.iter().any(|iter_player| iter_player.userid == racetime.id)
            } else {
                false
            }),
            Self::External { .. } => None,
        })
    }

    async fn check_get(&self, http_client: &reqwest::Client, data: &Data<'_>, is_checked: Option<bool>, redirect_uri: rocket::http::uri::Origin<'_>, defaults: &pic::EnterFormDefaults<'_>) -> Result<RequirementStatus, Error> {
        Ok(match self {
            Self::RaceTime => {
                let mut html_content = html! {
                    : "Connect a racetime.gg account to your Hyrule Town Hall account";
                };
                if !is_checked.unwrap() {
                    //TODO offer to merge accounts like on profile
                    html_content = html! {
                        a(href = uri!(crate::auth::racetime_login(Some(redirect_uri)))) : html_content;
                    };
                }
                RequirementStatus {
                    blocks_submit: !is_checked.unwrap(),
                    html_content: Box::new(move |_| html_content),
                }
            }
            Self::RaceTimeInvite { text, .. } => {
                let text = text.clone();
                RequirementStatus {
                    blocks_submit: !is_checked.unwrap(),
                    html_content: Box::new(move |_| html! {
                        @if let Some(text) = text {
                            : text;
                        } else {
                            : "You must be on a list of invited racetime.gg users";
                        }
                    }),
                }
            }
            Self::Twitch => {
                let mut html_content = html! {
                    : "Connect a Twitch account to your racetime.gg account";
                };
                if !is_checked.unwrap() {
                    html_content = html! {
                        a(href = format!("https://{}/account/connections", racetime_host())) : html_content;
                    };
                }
                RequirementStatus {
                    blocks_submit: !is_checked.unwrap(),
                    html_content: Box::new(move |_| html_content),
                }
            }
            Self::Discord => {
                let mut html_content = html! {
                    : "Connect a Discord account to your Hyrule Town Hall account";
                };
                if !is_checked.unwrap() {
                    //TODO offer to merge accounts like on profile
                    html_content = html! {
                        a(href = uri!(crate::auth::discord_login(Some(redirect_uri)))) : html_content;
                    };
                }
                RequirementStatus {
                    blocks_submit: !is_checked.unwrap(),
                    html_content: Box::new(move |_| html_content),
                }
            }
            Self::DiscordGuild { name } => {
                let name = name.clone();
                let invite_url = data.discord_invite_url.as_ref().map(|url| url.to_string());
                RequirementStatus {
                    blocks_submit: !is_checked.unwrap(),
                    html_content: Box::new(move |_| html! {
                        @if let Some(invite_url) = invite_url {
                            a(href = invite_url) {
                                : "Join the ";
                                bdi : name;
                                : " Discord server";
                            }
                        } else {
                            : "Join the ";
                            bdi : name;
                            : " Discord server";
                        }
                    }),
                }
            }
            Self::Challonge => {
                let mut html_content = html! {
                    : "Connect a Challonge account to your Hyrule Town Hall account";
                };
                if !is_checked.unwrap() {
                    html_content = html! {
                        a(href = uri!(crate::auth::challonge_login(Some(redirect_uri)))) : html_content;
                    };
                }
                RequirementStatus {
                    blocks_submit: !is_checked.unwrap(),
                    html_content: Box::new(move |_| html_content),
                }
            }
            Self::StartGG { optional: false } => {
                let mut html_content = html! {
                    : "Connect a start.gg account to your Hyrule Town Hall account";
                };
                if !is_checked.unwrap() {
                    html_content = html! {
                        a(href = uri!(crate::auth::startgg_login(Some(redirect_uri)))) : html_content;
                    };
                }
                RequirementStatus {
                    blocks_submit: !is_checked.unwrap(),
                    html_content: Box::new(move |_| html_content),
                }
            }
            Self::StartGG { optional: true } => {
                let yes_checked = defaults.field_value("startgg_radio").is_none_or(|value| value == "yes");
                let html_content = html! {
                    @if is_checked.unwrap() {
                        : "Enter with your connected start.gg account"; //TODO show name and link to profile
                    } else {
                        a(href = uri!(crate::auth::startgg_login(Some(redirect_uri)))) : "Connect a start.gg account to your Hyrule Town Hall account";
                    }
                };
                let no_checked = defaults.field_value("startgg_radio").is_some_and(|value| value == "no");
                RequirementStatus {
                    blocks_submit: false,
                    html_content: Box::new(move |errors| html! {
                        : form_field("startgg_radio", errors, html! {
                            input(id = "startgg_radio-yes", type = "radio", name = "startgg_radio", value = "yes", checked? = yes_checked);
                            label(for = "startgg_radio-yes") : html_content;
                            br;
                            input(id = "startgg_radio-no", type = "radio", name = "startgg_radio", value = "no", checked? = no_checked);
                            label(for = "startgg_radio-no") : "Enter without connecting a start.gg account";
                        });
                    }),
                }
            }
            &Self::TextField { ref label, long, .. } => {
                let label = label.clone();
                let value = defaults.field_value("text_field").map(|value| value.to_owned());
                RequirementStatus {
                    blocks_submit: false,
                    html_content: Box::new(move |errors| html! {
                        : label;
                        : form_field("text_field", errors, html! {
                            @if long {
                                textarea(name = "text_field") : value;
                            } else {
                                input(type = "text", name = "text_field", value? = value);
                            }
                        });
                    }),
                }
            }
            &Self::TextField2 { ref label, long, .. } => {
                let label = label.clone();
                let value = defaults.field_value("text_field2").map(|value| value.to_owned());
                RequirementStatus {
                    blocks_submit: false,
                    html_content: Box::new(move |errors| html! {
                        : label;
                        : form_field("text_field2", errors, html! {
                            @if long {
                                textarea(name = "text_field2") : value;
                            } else {
                                input(type = "text", name = "text_field2", value? = value);
                            }
                        });
                    }),
                }
            }
            Self::YesNo { label } => {
                let label = label.clone();
                let yes_checked = defaults.field_value("yes_no").is_some_and(|value| value == "yes");
                let no_checked = defaults.field_value("yes_no").is_some_and(|value| value == "no");
                RequirementStatus {
                    blocks_submit: false,
                    html_content: Box::new(move |errors| html! {
                        : form_field("yes_no", errors, html! {
                            label(for = "yes_no") : label;
                            br;
                            input(id = "yes_no-yes", type = "radio", name = "yes_no", value = "yes", checked? = yes_checked);
                            label(for = "yes_no-yes") : "Yes";
                            input(id = "yes_no-no", type = "radio", name = "yes_no", value = "no", checked? = no_checked);
                            label(for = "yes_no-no") : "No";
                        });
                    }),
                }
            }
            Self::Rules { document } => {
                let checked = defaults.field_value("confirm").is_some_and(|value| value == "on");
                let team_config = data.team_config;
                let rules_url = if let Some(document) = document {
                    document.to_string()
                } else {
                    uri!(crate::event::info(data.series, &*data.event)).to_string()
                };
                RequirementStatus {
                    blocks_submit: false,
                    html_content: Box::new(move |errors| html! {
                        : form_field("confirm", errors, html! {
                            input(type = "checkbox", id = "confirm", name = "confirm", checked? = checked);
                            label(for = "confirm") {
                                @if let TeamConfig::Solo = team_config {
                                    : "I have read and agree to ";
                                } else {
                                    : "We have read and agree to ";
                                }
                                a(href = rules_url, target = "_blank") : "the event rules";
                                : ".";
                            }
                        });
                    }),
                }
            }
            Self::AllDungeonsOk => {
                let yes_checked = defaults.field_value("all_dungeons_ok").is_some_and(|value| value == "yes");
                let no_checked = defaults.field_value("all_dungeons_ok").is_some_and(|value| value == "no");
                RequirementStatus {
                    blocks_submit: false,
                    html_content: Box::new(move |errors| html! {
                        : form_field("all_dungeons_ok", errors, html! {
                            label(for = "all_dungeons_ok") : "Opt-in for All Dungeons goal?";
                            br;
                            input(id = "all_dungeons_ok-yes", type = "radio", name = "all_dungeons_ok", value = "yes", checked? = yes_checked);
                            label(for = "all_dungeons_ok-yes") : "Yes";
                            input(id = "all_dungeons_ok-no", type = "radio", name = "all_dungeons_ok", value = "no", checked? = no_checked);
                            label(for = "all_dungeons_ok-no") : "No";
                        });
                    }),
                }
            }
            Self::FluteOk => {
                let yes_checked = defaults.field_value("flute_ok").is_some_and(|value| value == "yes");
                let no_checked = defaults.field_value("flute_ok").is_some_and(|value| value == "no");
                RequirementStatus {
                    blocks_submit: false,
                    html_content: Box::new(move |errors| html! {
                        : form_field("flute_ok", errors, html! {
                            label(for = "flute_ok") : "Opt-in for starting with an activated flute?";
                            br;
                            input(id = "flute_ok-yes", type = "radio", name = "flute_ok", value = "yes", checked? = yes_checked);
                            label(for = "flute_ok-yes") : "Yes";
                            input(id = "flute_ok-no", type = "radio", name = "flute_ok", value = "no", checked? = no_checked);
                            label(for = "flute_ok-no") : "No";
                        });
                    }),
                }
            }
            Self::HardSettingsOk => {
                let yes_checked = defaults.field_value("hard_settings_ok").is_some_and(|value| value == "yes");
                let no_checked = defaults.field_value("hard_settings_ok").is_some_and(|value| value == "no");
                RequirementStatus {
                    blocks_submit: false,
                    html_content: Box::new(move |errors| html! {
                        : form_field("hard_settings_ok", errors, html! {
                            label(for = "hard_settings_ok") : "Allow hardcore settings?";
                            br;
                            input(id = "hard_settings_ok-yes", type = "radio", name = "hard_settings_ok", value = "yes", checked? = yes_checked);
                            label(for = "hard_settings_ok-yes") : "Yes";
                            input(id = "hard_settings_ok-no", type = "radio", name = "hard_settings_ok", value = "no", checked? = no_checked);
                            label(for = "hard_settings_ok-no") : "No";
                        });
                    }),
                }
            }
            Self::HoveringOk => {
                let yes_checked = defaults.field_value("hover_ok").is_some_and(|value| value == "yes");
                let no_checked = defaults.field_value("hover_ok").is_some_and(|value| value == "no");
                RequirementStatus {
                    blocks_submit: false,
                    html_content: Box::new(move |errors| html! {
                        : form_field("hover_ok", errors, html! {
                            label(for = "hover_ok") : "Allow hovering in your races (with opponent consent)?";
                            br;
                            input(id = "hover_ok-yes", type = "radio", name = "hover_ok", value = "yes", checked? = yes_checked);
                            label(for = "hover_ok-yes") : "Yes";
                            input(id = "hover_ok-no", type = "radio", name = "hover_ok", value = "no", checked? = no_checked);
                            label(for = "hover_ok-no") : "No";
                        });
                    }),
                }
            }
            Self::InvertedOk => {
                let yes_checked = defaults.field_value("inverted_ok").is_some_and(|value| value == "yes");
                let no_checked = defaults.field_value("inverted_ok").is_some_and(|value| value == "no");
                RequirementStatus {
                    blocks_submit: false,
                    html_content: Box::new(move |errors| html! {
                        : form_field("inverted_ok", errors, html! {
                            label(for = "inverted_ok") : "Opt-in for Inverted world state?";
                            br;
                            input(id = "inverted_ok-yes", type = "radio", name = "inverted_ok", value = "yes", checked? = yes_checked);
                            label(for = "inverted_ok-yes") : "Yes";
                            input(id = "inverted_ok-no", type = "radio", name = "inverted_ok", value = "no", checked? = no_checked);
                            label(for = "inverted_ok-no") : "No";
                        });
                    }),
                }
            }
            Self::KeydropOk => {
                let yes_checked = defaults.field_value("keydrop_ok").is_some_and(|value| value == "yes");
                let no_checked = defaults.field_value("keydrop_ok").is_some_and(|value| value == "no");
                RequirementStatus {
                    blocks_submit: false,
                    html_content: Box::new(move |errors| html! {
                        : form_field("keydrop_ok", errors, html! {
                            label(for = "keydrop_ok") : "Opt-in for keydrop?";
                            br;
                            input(id = "keydrop_ok-yes", type = "radio", name = "keydrop_ok", value = "yes", checked? = yes_checked);
                            label(for = "keydrop_ok-yes") : "Yes";
                            input(id = "keydrop_ok-no", type = "radio", name = "keydrop_ok", value = "no", checked? = no_checked);
                            label(for = "keydrop_ok-no") : "No";
                        });
                    }),
                }
            }
            Self::LiteOk => {
                let yes_checked = defaults.field_value("lite_ok").is_some_and(|value| value == "yes");
                let no_checked = defaults.field_value("lite_ok").is_some_and(|value| value == "no");
                RequirementStatus {
                    blocks_submit: false,
                    html_content: Box::new(move |errors| html! {
                        : form_field("lite_ok", errors, html! {
                            label(for = "lite_ok") : "Allow RSL-Lite?";
                            br;
                            input(id = "lite_ok-yes", type = "radio", name = "lite_ok", value = "yes", checked? = yes_checked);
                            label(for = "lite_ok-yes") : "Yes";
                            input(id = "lite_ok-no", type = "radio", name = "lite_ok", value = "no", checked? = no_checked);
                            label(for = "lite_ok-no") : "No";
                        });
                    }),
                }
            }
            Self::MirrorScrollOk => {
                let yes_checked = defaults.field_value("mirror_scroll_ok").is_some_and(|value| value == "yes");
                let no_checked = defaults.field_value("mirror_scroll_ok").is_some_and(|value| value == "no");
                RequirementStatus {
                    blocks_submit: false,
                    html_content: Box::new(move |errors| html! {
                        : form_field("mirror_scroll_ok", errors, html! {
                            label(for = "mirror_scroll_ok") : "Opt-in for mirror scroll?";
                            br;
                            input(id = "mirror_scroll_ok-yes", type = "radio", name = "mirror_scroll_ok", value = "yes", checked? = yes_checked);
                            label(for = "mirror_scroll_ok-yes") : "Yes";
                            input(id = "mirror_scroll_ok-no", type = "radio", name = "mirror_scroll_ok", value = "no", checked? = no_checked);
                            label(for = "mirror_scroll_ok-no") : "No";
                        });
                    }),
                }
            }
            Self::MqOk => {
                let yes_checked = defaults.field_value("mq_ok").is_some_and(|value| value == "yes");
                let no_checked = defaults.field_value("mq_ok").is_some_and(|value| value == "no");
                RequirementStatus {
                    blocks_submit: false,
                    html_content: Box::new(move |errors| html! {
                        : form_field("mq_ok", errors, html! {
                            label(for = "mq_ok") : "Allow Master Quest?";
                            br;
                            input(id = "mq_ok-yes", type = "radio", name = "mq_ok", value = "yes", checked? = yes_checked);
                            label(for = "mq_ok-yes") : "Yes";
                            input(id = "mq_ok-no", type = "radio", name = "mq_ok", value = "no", checked? = no_checked);
                            label(for = "mq_ok-no") : "No";
                        });
                    }),
                }
            }
            Self::NoDelayOk => {
                let yes_checked = defaults.field_value("no_delay_ok").is_some_and(|value| value == "yes");
                let no_checked = defaults.field_value("no_delay_ok").is_some_and(|value| value == "no");
                RequirementStatus {
                    blocks_submit: false,
                    html_content: Box::new(move |errors| html! {
                        : form_field("no_delay_ok", errors, html! {
                            label(for = "no_delay_ok") : "Opt-in for no stream delay?";
                            br;
                            input(id = "no_delay_ok-yes", type = "radio", name = "no_delay_ok", value = "yes", checked? = yes_checked);
                            label(for = "no_delay_ok-yes") : "Yes";
                            input(id = "no_delay_ok-no", type = "radio", name = "no_delay_ok", value = "no", checked? = no_checked);
                            label(for = "no_delay_ok-no") : "No";
                        });
                    }),
                }
            }
            Self::PbOk => {
                let yes_checked = defaults.field_value("pb_ok").is_some_and(|value| value == "yes");
                let no_checked = defaults.field_value("pb_ok").is_some_and(|value| value == "no");
                RequirementStatus {
                    blocks_submit: false,
                    html_content: Box::new(move |errors| html! {
                        : form_field("pb_ok", errors, html! {
                            label(for = "pb_ok") : "Opt-in for pseudoboots?";
                            br;
                            input(id = "pb_ok-yes", type = "radio", name = "pb_ok", value = "yes", checked? = yes_checked);
                            label(for = "pb_ok-yes") : "Yes";
                            input(id = "pb_ok-no", type = "radio", name = "pb_ok", value = "no", checked? = no_checked);
                            label(for = "pb_ok-no") : "No";
                        });
                    }),
                }
            }
            Self::ZwOk => {
                let yes_checked = defaults.field_value("zw_ok").is_some_and(|value| value == "yes");
                let no_checked = defaults.field_value("zw_ok").is_some_and(|value| value == "no");
                RequirementStatus {
                    blocks_submit: false,
                    html_content: Box::new(move |errors| html! {
                        : form_field("zw_ok", errors, html! {
                            // TODO: Maybe add a link here explaining ZW?
                            label(for = "zw_ok") : "Opt-in for ZW?";
                            br;
                            input(id = "zw_ok-yes", type = "radio", name = "zw_ok", value = "yes", checked? = yes_checked);
                            label(for = "zw_ok-yes") : "Yes";
                            input(id = "zw_ok-no", type = "radio", name = "zw_ok", value = "no", checked? = no_checked);
                            label(for = "zw_ok-no") : "No";
                        });
                    }),
                }
            }
            Self::RestreamConsent { optional: false, note } => {
                let checked = defaults.field_value("restream_consent").is_some_and(|value| value == "on");
                let team_config = data.team_config;
                let note = note.clone();
                RequirementStatus {
                    blocks_submit: false,
                    html_content: Box::new(move |errors| html! {
                        : form_field("restream_consent", errors, html! {
                            input(type = "checkbox", id = "restream_consent", name = "restream_consent", checked? = checked);
                            label(for = "restream_consent") {
                                @if let TeamConfig::Solo = team_config {
                                    : "I am okay with being restreamed.";
                                } else {
                                    : "We are okay with being restreamed.";
                                }
                                @if let Some(note) = note {
                                    br;
                                    : note;
                                }
                            }
                        });
                    }),
                }
            }
            Self::RestreamConsent { optional: true, note } => {
                let yes_checked = defaults.field_value("restream_consent_radio").is_some_and(|value| value == "yes");
                let no_checked = defaults.field_value("restream_consent_radio").is_some_and(|value| value == "no");
                let note = note.clone();
                RequirementStatus {
                    blocks_submit: false,
                    html_content: Box::new(move |errors| html! {
                        : form_field("restream_consent_radio", errors, html! {
                            label(for = "restream_consent_radio") {
                                : "Let us know whether you are okay with being restreamed:";
                            }
                            br;
                            input(id = "restream_consent_radio-yes", type = "radio", name = "restream_consent_radio", value = "yes", checked? = yes_checked);
                            label(for = "restream_consent_radio-yes") : "Yes";
                            input(id = "restream_consent_radio-no", type = "radio", name = "restream_consent_radio", value = "no", checked? = no_checked);
                            label(for = "restream_consent_radio-no") : "No";
                            @if let Some(note) = note {
                                br;
                                label(for = "restream_consent_radio") : note;
                            }
                        });
                    }),
                }
            }
            &Self::Qualifier { async_start, async_end, live_start } => {
                let now = Utc::now();
                let async_available = now >= async_start && now < async_end;
                let series = data.series;
                let checked = defaults.field_value("confirm").is_some_and(|value| value == "on");
                RequirementStatus {
                    blocks_submit: !async_available,
                    html_content: Box::new(move |errors| html! {
                        @if async_available {
                            : "Play the qualifier seed, either live on ";
                            : format_datetime(live_start, DateTimeFormat { long: true, running_text: true });
                            : " or request it as an async using this form by ";
                            : format_datetime(async_end, DateTimeFormat { long: true, running_text: true });
                            : ".";
                            @match series {
                                Series::TriforceBlitz => : tfb::qualifier_async_rules();
                                _ => @unimplemented
                            }
                            : form_field("confirm", errors, html! {
                                input(type = "checkbox", id = "confirm", name = "confirm", checked? = checked);
                                label(for = "confirm") : "I have read the above and am ready to play the seed";
                            });
                        } else {
                            : "Play the qualifier seed, either live on ";
                            : format_datetime(live_start, DateTimeFormat { long: true, running_text: true });
                            : " or async between ";
                            : format_datetime(async_start, DateTimeFormat { long: false, running_text: true });
                            : " and ";
                            : format_datetime(async_end, DateTimeFormat { long: false, running_text: true });
                            @if now < async_start {
                                : ". The form to request the async will appear on this page.";
                            }
                        }
                    }),
                }
            }
            &Self::TripleQualifier { async_starts, async_ends, live_starts } => {
                let now = Utc::now();
                let async_available = async_starts.into_iter().zip_eq(async_ends).any(|(async_start, async_end)| now >= async_start && now < async_end);
                let series = data.series;
                let checked = defaults.field_value("confirm").is_some_and(|value| value == "on");
                RequirementStatus {
                    blocks_submit: !async_available,
                    html_content: Box::new(move |errors| html! {
                        @if async_available {
                            : "Play at least one of the 3 qualifier seeds, either live or by requesting as an async using this form: ";
                        } else {
                            : "Play at least one of the 3 qualifier seeds, either live or async. The form to request an async will appear on this page.";
                        }
                        ol {
                            @for ((async_start, async_end), live_start) in async_starts.into_iter().zip_eq(async_ends).zip(live_starts) {
                                li {
                                    : "Live at ";
                                    : format_datetime(live_start, DateTimeFormat { long: true, running_text: true });
                                    : " or async between ";
                                    : format_datetime(async_start, DateTimeFormat { long: false, running_text: true });
                                    : " and ";
                                    : format_datetime(async_end, DateTimeFormat { long: false, running_text: true });
                                }
                            }
                        }
                        @if async_available {
                            @match series {
                                Series::TriforceBlitz => : tfb::qualifier_async_rules();
                                _ => @unimplemented
                            }
                            : form_field("confirm", errors, html! {
                                input(type = "checkbox", id = "confirm", name = "confirm", checked? = checked);
                                label(for = "confirm") : "I have read the above and am ready to play the seed";
                            });
                        }
                    }),
                }
            }
            &Self::QualifierPlacement { num_players, min_races, exclude_players, event: _ } => {
                RequirementStatus {
                    blocks_submit: !is_checked.unwrap(),
                    html_content: Box::new(move |_| html! {
                        @if min_races == 0 {
                            : "Place";
                        } else {
                            : "Enter at least ";
                            : min_races;
                            : " qualifier races and place";
                        }
                        @if exclude_players == 0 {
                            : " in the top ";
                            : num_players.to_string();
                        } else {
                            : " ";
                            : lang::english_ordinal(exclude_players + 1);
                            : " to ";
                            : lang::english_ordinal(num_players);
                        }
                        : " of qualifier scores.";
                        br;
                        : "Note: You may be eligible to enter even if you don't initially place ";
                        @if exclude_players == 0 {
                            : "in the top ";
                            : num_players.to_string();
                        } else {
                            : " in this range";
                        }
                        : " due to other players opting out. You will be notified by an organizer if this is the case.";
                    }),
                }
            }
            Self::RslLeaderboard => {
                let rsl::Leaderboard { metadata: rsl::LeaderboardMetadata { required_races, .. }, .. } = rsl::Leaderboard::get(http_client).await?;
                RequirementStatus {
                    blocks_submit: is_checked.is_none_or(|is_checked| !is_checked),
                    html_content: Box::new(move |_| html! {
                        : "Have ";
                        : required_races;
                        : " finishes on ";
                        a(href = "https://rsl.one/") : "the RSL leaderboard";
                    }),
                }
            }
            Self::External { text } => {
                let text = text.clone();
                RequirementStatus {
                    blocks_submit: true,
                    html_content: Box::new(move |_| html! {
                        : text;
                    }),
                }
            }
        })
    }

    async fn check_form(&self, transaction: &mut Transaction<'_, Postgres>, http_client: &reqwest::Client, discord_ctx: &RwFuture<DiscordCtx>, me: &User, data: &Data<'_>, form_ctx: &mut Context<'_>, value: &EnterForm) -> Result<(), Error> {
        match self {
            Self::StartGG { optional: false } => if !self.is_checked(transaction, http_client, discord_ctx, me, data).await?.unwrap_or(false) {
                form_ctx.push_error(form::Error::validation("A start.gg account is required to enter this event.")); //TODO link to /login/startgg
            },
            Self::StartGG { optional: true } => match value.startgg_radio {
                Some(BoolRadio::Yes) => if !self.is_checked(transaction, http_client, discord_ctx, me, data).await?.unwrap_or(false) {
                    form_ctx.push_error(form::Error::validation("Sign in with start.gg or opt out of start.gg integration.").with_name("startgg_radio")); //TODO link to /login/startgg
                },
                Some(BoolRadio::No) => {}
                None => form_ctx.push_error(form::Error::validation("Please select one of the options.").with_name("startgg_radio")),
            },
            Self::TextField { regex, regex_error_messages, fallback_error_message, .. } => if !regex.is_match(&value.text_field) {
                let error_message = if let Some((_, error_message)) = regex_error_messages.iter().find(|(regex, _)| regex.is_match(&value.text_field)) {
                    error_message.clone()
                } else {
                    fallback_error_message.clone()
                };
                form_ctx.push_error(form::Error::validation(error_message).with_name("text_field"));
            },
            Self::TextField2 { regex, regex_error_messages, fallback_error_message, .. } => if !regex.is_match(&value.text_field2) {
                let error_message = if let Some((_, error_message)) = regex_error_messages.iter().find(|(regex, _)| regex.is_match(&value.text_field2)) {
                    error_message.clone()
                } else {
                    fallback_error_message.clone()
                };
                form_ctx.push_error(form::Error::validation(error_message).with_name("text_field2"));
            },
            Self::YesNo { .. } => if value.yes_no.is_none() {
                form_ctx.push_error(form::Error::validation("Please select one of the options.").with_name("yes_no"));
            },
            Self::Rules { .. } => if !value.confirm {
                form_ctx.push_error(form::Error::validation("This field is required.").with_name("confirm"));
            },
            Self::AllDungeonsOk => if value.all_dungeons_ok.is_none() {
                form_ctx.push_error(form::Error::validation("Please select one of the options.").with_name("all_dungeons_ok"));
            },
            Self::FluteOk => if value.flute_ok.is_none() {
                form_ctx.push_error(form::Error::validation("Please select one of the options.").with_name("flute_ok"));
            },
            Self::HardSettingsOk => if value.hard_settings_ok.is_none() {
                form_ctx.push_error(form::Error::validation("Please select one of the options.").with_name("hard_settings_ok"));
            },
            Self::HoveringOk => if value.hover_ok.is_none() {
                form_ctx.push_error(form::Error::validation("Please select one of the options.").with_name("hover_ok"));
            },
            Self::InvertedOk => if value.inverted_ok.is_none() {
                form_ctx.push_error(form::Error::validation("Please select one of the options.").with_name("inverted_ok"));
            },
            Self::KeydropOk => if value.keydrop_ok.is_none() {
                form_ctx.push_error(form::Error::validation("Please select one of the options.").with_name("keydrop_ok"));
            },
            Self::LiteOk => if value.lite_ok.is_none() {
                form_ctx.push_error(form::Error::validation("Please select one of the options.").with_name("lite_ok"));
            },
            Self::MirrorScrollOk => if value.mirror_scroll_ok.is_none() {
                form_ctx.push_error(form::Error::validation("Please select one of the options.").with_name("mirror_scroll_ok"));
            },
            Self::MqOk => if value.mq_ok.is_none() {
                form_ctx.push_error(form::Error::validation("Please select one of the options.").with_name("mq_ok"));
            },
            Self::NoDelayOk => if value.no_delay_ok.is_none() {
                form_ctx.push_error(form::Error::validation("Please select one of the options.").with_name("no_delay_ok"));
            },
            Self::PbOk => if value.pb_ok.is_none() {
                form_ctx.push_error(form::Error::validation("Please select one of the options.").with_name("pb_ok"));
            }
            Self::ZwOk => if value.zw_ok.is_none() {
                form_ctx.push_error(form::Error::validation("Please select one of the options.").with_name("zw_ok"));
            }
            Self::RestreamConsent { optional: false, .. } => if !value.restream_consent {
                form_ctx.push_error(form::Error::validation("Restream consent is required to enter this event.").with_name("restream_consent"));
            },
            Self::RestreamConsent { optional: true, .. } => if value.restream_consent_radio.is_none() {
                form_ctx.push_error(form::Error::validation("Please select one of the options.").with_name("restream_consent_radio"));
            },
            Self::Qualifier { async_start, async_end, .. } => {
                let now = Utc::now();
                if now >= *async_start && now < *async_end {
                    if !value.confirm {
                        form_ctx.push_error(form::Error::validation("This field is required.").with_name("confirm"));
                    }
                } else {
                    form_ctx.push_error(form::Error::validation("The qualifier seed is not yet available."));
                }
            }
            Self::TripleQualifier { async_starts, async_ends, .. } => {
                let now = Utc::now();
                if (*async_starts).into_iter().zip_eq(*async_ends).any(|(async_start, async_end)| now >= async_start && now < async_end) {
                    if !value.confirm {
                        form_ctx.push_error(form::Error::validation("This field is required.").with_name("confirm"));
                    }
                } else {
                    form_ctx.push_error(form::Error::validation("No qualifier seed is currently available."));
                }
            }
            Self::External { .. } => form_ctx.push_error(form::Error::validation("Please complete event entry via the external method.")),
            _ => if !self.is_checked(transaction, http_client, discord_ctx, me, data).await?.unwrap_or(false) {
                form_ctx.push_error(form::Error::validation(match self {
                    Self::RaceTime => Cow::Borrowed("A racetime.gg account is required to enter this event. Go to your Hyrule Town Hall profile and select “Connect a racetime.gg account”."), //TODO direct link?
                    Self::RaceTimeInvite { error_text, .. } => if me.racetime.is_some() {
                        if let Some(error_text) = error_text {
                            Cow::Owned(error_text.clone())
                        } else {
                            Cow::Borrowed("This is an invitational event and it looks like you're not invited.")
                        }
                    } else {
                        Cow::Borrowed("This event uses an invite list of racetime.gg users. Go to your Hyrule Town Hall profile and select “Connect a racetime.gg account” to check whether you're invited.") //TODO direct link?
                    },
                    Self::Twitch => Cow::Borrowed("A Twitch account is required to enter this event. Go to the “Twitch & connections” section of your racetime.gg settings to connect one."), //TODO direct link?
                    Self::Discord => Cow::Borrowed("A Discord account is required to enter this event. Go to your Hyrule Town Hall profile and select “Connect a Discord account”."), //TODO direct link?
                    Self::DiscordGuild { .. } => Cow::Borrowed("You must join the event's Discord server to enter."), //TODO invite link?
                    Self::Challonge => Cow::Borrowed("A Challonge account is required to enter this event."), //TODO link to /login/challonge
                    Self::QualifierPlacement { .. } => Cow::Borrowed("You have not secured a qualifying placement."), //TODO different message if the player has overqualified or overqualifying due to opt-outs is still possible
                    Self::RslLeaderboard => Cow::Borrowed("You have not finished the required number of races on the RSL leaderboard."), //TODO link to rsl.one
                    | Self::StartGG { .. }
                    | Self::TextField { .. }
                    | Self::TextField2 { .. }
                    | Self::YesNo { .. }
                    | Self::Rules { .. }
                    | Self::AllDungeonsOk
                    | Self::FluteOk
                    | Self::HoveringOk
                    | Self::HardSettingsOk
                    | Self::InvertedOk
                    | Self::KeydropOk
                    | Self::LiteOk
                    | Self::MirrorScrollOk
                    | Self::MqOk
                    | Self::NoDelayOk
                    | Self::PbOk
                    | Self::ZwOk
                    | Self::RestreamConsent { .. }
                    | Self::Qualifier { .. }
                    | Self::TripleQualifier { .. }
                    | Self::External { .. }
                        => unreachable!(),
                }));
            }
        }
        Ok(())
    }
}

#[derive(Debug, thiserror::Error, rocket_util::Error)]
pub(crate) enum Error {
    #[error(transparent)] Cal(#[from] cal::Error),
    #[error(transparent)] Data(#[from] DataError),
    #[error(transparent)] Event(#[from] event::Error),
    #[error(transparent)] Notification(#[from] crate::notification::Error),
    #[error(transparent)] Page(#[from] PageError),
    #[error(transparent)] Reqwest(#[from] reqwest::Error),
    #[error(transparent)] Serenity(#[from] serenity::Error),
    #[error(transparent)] Sql(#[from] sqlx::Error),
    #[error(transparent)] StartGG(#[from] startgg::Error),
    #[error(transparent)] Wheel(#[from] wheel::Error),
    #[error("event has a discordGuild entry requirement but no Discord guild")]
    DiscordGuild,
    #[error("no such event")]
    NoSuchEvent,
}

impl<E: Into<Error>> From<E> for StatusOrError<Error> {
    fn from(e: E) -> Self {
        Self::Err(e.into())
    }
}

#[derive(Clone, Copy, PartialEq, Eq, FromFormField)]
enum BoolRadio {
    Yes,
    No,
}

#[derive(FromForm, CsrfForm)]
pub(crate) struct EnterForm {
    #[field(default = String::new())]
    csrf: String,
    confirm: bool,
    racetime_team: Option<String>,
    #[field(default = String::new())]
    team_name: String,
    my_role: Option<pic::Role>,
    teammate: Option<Id<Users>>,
    step2: bool,
    roles: HashMap<String, Role>,
    /// Mapping from racetime.gg user IDs to start.gg user slugs.
    /// Slugs are used in the profile URL and on the profile page itself; not to be confused with the start.gg user IDs returned by the GraphQL API.
    startgg_id: HashMap<String, String>,
    mw_impl: Option<mw::Impl>,
    startgg_radio: Option<BoolRadio>,
    restream_consent: bool,
    restream_consent_radio: Option<BoolRadio>,
    yes_no: Option<BoolRadio>,
    all_dungeons_ok: Option<BoolRadio>,
    flute_ok: Option<BoolRadio>,
    hard_settings_ok: Option<BoolRadio>,
    hover_ok: Option<BoolRadio>,
    inverted_ok: Option<BoolRadio>,
    keydrop_ok: Option<BoolRadio>,
    lite_ok: Option<BoolRadio>,
    mq_ok: Option<BoolRadio>,
    mirror_scroll_ok: Option<BoolRadio>,
    no_delay_ok: Option<BoolRadio>,
    pb_ok: Option<BoolRadio>,
    zw_ok: Option<BoolRadio>,
    #[field(default = String::new())]
    text_field: String,
    #[field(default = String::new())]
    text_field2: String,
}

pub(crate) async fn enter_form(mut transaction: Transaction<'_, Postgres>, http_client: &reqwest::Client, discord_ctx: &RwFuture<DiscordCtx>, me: Option<User>, uri: Origin<'_>, csrf: Option<&CsrfToken>, data: Data<'_>, defaults: pic::EnterFormDefaults<'_>) -> Result<RawHtml<String>, Error> {
    //TODO if already entered, redirect to status page
    let my_invites = if let Some(ref me) = me {
        sqlx::query_scalar!(r#"SELECT team AS "team: Id<Teams>" FROM teams, team_members WHERE series = $1 AND event = $2 AND member = $3 AND status = 'unconfirmed'"#, data.series as _, &*data.event, me.id as _).fetch_all(&mut *transaction).await?
    } else {
        Vec::default()
    };
    let content = if data.is_started(&mut transaction).await? {
        html! {
            article {
                p : "You can no longer enter this event since it has already started.";
            }
        }
    } else {
        match (data.series, &*data.event) {
            (Series::BattleRoyale, "1") => ohko::enter_form(),
            (Series::Standard, "w") => s::weeklies_enter_form(me.as_ref()),
            _ => match data.team_config {
                TeamConfig::Solo => {
                    if let Some(Flow { ref requirements, closes }) = data.enter_flow {
                        let opted_out = if let Some(racetime) = me.as_ref().and_then(|me| me.racetime.as_ref()) {
                            sqlx::query_scalar!(r#"SELECT EXISTS (SELECT 1 FROM opt_outs WHERE series = $1 AND event = $2 AND racetime_id = $3) AS "exists!""#, data.series as _, &data.event, racetime.id).fetch_one(&mut *transaction).await?
                        } else {
                            false
                        };
                        if opted_out {
                            html! {
                                article {
                                    p : "You can no longer enter this event since you have already opted out.";
                                }
                            }
                        } else if closes.is_some_and(|closes| closes <= Utc::now()) {
                            html! {
                                article {
                                    p : "The deadline to enter this event has passed.";
                                }
                            }
                        } else if requirements.is_empty() {
                            if data.is_single_race() {
                                html! {
                                    article {
                                        p {
                                            @if let Some(ref url) = data.url {
                                                : "Enter ";
                                                a(href = url.to_string()) : "the race room";
                                                : " to participate in this race.";
                                            } else {
                                                : "The race room will be opened around 30 minutes before the scheduled starting time. ";
                                                @if me.as_ref().is_some_and(|me| me.racetime.is_some()) {
                                                    : "You don't need to sign up beforehand.";
                                                } else {
                                                    : "You will need a ";
                                                    a(href = format!("https://{}/", racetime_host())) : "racetime.gg";
                                                    : " account to participate.";
                                                }
                                            }
                                        }
                                    }
                                }
                            } else {
                                full_form(uri!(post(data.series, &*data.event)), csrf, html! {}, defaults.errors(), "Enter")
                            }
                        } else if let Some(ref me) = me {
                            let mut can_submit = true;
                            let mut requirements_display = Vec::with_capacity(requirements.len());
                            for requirement in requirements {
                                let is_checked = requirement.is_checked(&mut transaction, http_client, discord_ctx, me, &data).await?;
                                let status = requirement.check_get(http_client, &data, is_checked, uri!(get(data.series, &*data.event, defaults.my_role(), defaults.teammate())), &defaults).await?;
                                if status.blocks_submit { can_submit = false }
                                requirements_display.push((is_checked, status.html_content));
                            }
                            let preface = html! {
                                @if data.show_opt_out {
                                    p {
                                        : "If you would like to enter this event, please fill out the form below. If not, please ";
                                        a(href = uri!(super::opt_out(data.series, &*data.event))) : "opt out";
                                        : ".";
                                    }
                                } else {
                                    p : "To enter this event:";
                                }
                            };
                            if can_submit {
                                let mut errors = defaults.errors();
                                full_form(uri!(post(data.series, &*data.event)), csrf, html! {
                                    : preface;
                                    @for (is_checked, html_content) in requirements_display {
                                        div(class = "check-item") {
                                            div(class = "checkmark") {
                                                @match is_checked {
                                                    Some(true) => : "✓";
                                                    Some(false) => {}
                                                    None => : "?";
                                                }
                                            }
                                            div : html_content(&mut errors);
                                        }
                                    }
                                }, errors, "Enter")
                            } else {
                                html! {
                                    article {
                                        : preface;
                                        @for (is_checked, html_content) in requirements_display {
                                            div(class = "check-item") {
                                                div(class = "checkmark") {
                                                    @match is_checked {
                                                        Some(true) => : "✓";
                                                        Some(false) => {}
                                                        None => : "?";
                                                    }
                                                }
                                                div : html_content(&mut Vec::default());
                                            }
                                        }
                                    }
                                }
                            }
                        } else {
                            html! {
                                article {
                                    p {
                                        a(href = uri!(auth::login(Some(uri!(get(data.series, &*data.event, defaults.my_role(), defaults.teammate())))))) : "Sign in or create a Hyrule Town Hall account";
                                        : " to enter";
                                        @if data.show_opt_out {
                                            : " or opt out of";
                                        }
                                        : " this event.";
                                    }
                                }
                            }
                        }
                    } else if sqlx::query_scalar!(r#"SELECT EXISTS (SELECT 1 FROM teams WHERE series = $1 AND event = $2) AS "exists!""#, data.series as _, &*data.event).fetch_one(&mut *transaction).await? {
                        if me.is_none() {
                            html! {
                                article {
                                    p {
                                        : "This is an invitational event. ";
                                        a(href = uri!(auth::login(Some(uri!(get(data.series, &*data.event, defaults.my_role(), defaults.teammate())))))) : "Sign in or create a Hyrule Town Hall account";
                                        : " to see if you're invited.";
                                    }
                                }
                            }
                        } else if my_invites.is_empty() {
                            html! {
                                article {
                                    p : "This is an invitational event and it looks like you're not invited.";
                                }
                            }
                        } else {
                            html! {} // invite should be rendered above this content
                        }
                    } else {
                        html! {
                            article {
                                p : "Signups for this event aren't open yet."; //TODO option to be notified when signups open
                            }
                        }
                    }
                }
                TeamConfig::Pictionary => return Ok(pic::enter_form(transaction, me, uri, csrf, data, defaults).await?),
                TeamConfig::CoOp | TeamConfig::TfbCoOp | TeamConfig::Multiworld => return Ok(mw::enter_form(transaction, me, uri, csrf, data, defaults.into_context(), http_client).await?),
            },
        }
    };
    let header = data.header(&mut transaction, me.as_ref(), Tab::Enter, false).await?;
    let invites = html! {
        @for team_id in my_invites {
            : crate::notification::team_invite(&mut transaction, me.as_ref().expect("got a team invite while not logged in"), csrf, defaults.errors(), crate::notification::TeamInviteSource::Enter, team_id).await?;
        }
    };
    Ok(page(transaction, &me, &uri, PageStyle { chests: data.chests().await?, ..PageStyle::default() }, &format!("Enter — {}", data.display_name), html! {
        : header;
        : invites;
        : content;
    }).await?)
}

fn enter_form_step2<'a, 'b: 'a, 'c: 'a, 'd: 'a>(mut transaction: Transaction<'a, Postgres>, me: Option<User>, uri: Origin<'b>, http_client: &reqwest::Client, csrf: Option<&'a CsrfToken>, data: Data<'c>, defaults: mw::EnterFormStep2Defaults<'d>) -> Pin<Box<dyn Future<Output = Result<RawHtml<String>, Error>> + Send + 'a>> {
    let team_members = defaults.racetime_members(http_client);
    Box::pin(async move {
        let header = data.header(&mut transaction, me.as_ref(), Tab::Enter, true).await?;
        let page_content = {
            let team_config = data.team_config;
            let team_members = team_members.await?;
            let mut errors = defaults.errors();
            html! {
                : header;
                : full_form(uri!(post(data.series, &*data.event)), csrf, html! {
                    input(type = "hidden", name = "step2", value = "true");
                    : form_field("racetime_team", &mut errors, html! {
                        label(for = "racetime_team") {
                            : "racetime.gg Team: ";
                            a(href = format!("https://{}/team/{}", racetime_host(), defaults.racetime_team_slug().expect("missing racetime team slug"))) : defaults.racetime_team_name().expect("missing racetime team name");
                            : " • ";
                            a(href = uri!(get(data.series, &*data.event, _, _))) : "Change";
                        }
                        input(type = "hidden", name = "racetime_team", value = defaults.racetime_team_slug());
                        input(type = "hidden", name = "racetime_team_name", value = defaults.racetime_team_name());
                    });
                    @for (member_idx, team_member) in team_members.into_iter().enumerate() {
                        @if team_config.has_distinct_roles() {
                            : form_field(&format!("roles[{}]", team_member.id), &mut errors, html! {
                                label(for = &format!("roles[{}]", team_member.id)) : &team_member.name; //TODO Mido's House display name, falling back to racetime display name if no Mido's House account
                                @for (role, display_name) in team_config.roles() {
                                    @let css_class = role.css_class().expect("tried to render enter_form_step2 for a solo event");
                                    input(id = &format!("roles[{}]-{css_class}", team_member.id), class = css_class, type = "radio", name = &format!("roles[{}]", team_member.id), value = css_class, checked? = defaults.role(&team_member.id) == Some(*role));
                                    label(class = css_class, for = &format!("roles[{}]-{css_class}", team_member.id)) : display_name;
                                }
                            });
                        }
                        : form_field(&format!("startgg_id[{}]", team_member.id), &mut errors, html! {
                            label(for = &format!("startgg_id[{}]", team_member.id)) {
                                : "start.gg User ID (";
                                : &team_member.name; //TODO Mido's House display name, falling back to racetime display name if no Mido's House account
                                : "):";
                            }
                            input(type = "text", name = &format!("startgg_id[{}]", team_member.id), value? = defaults.startgg_id(&team_member.id));
                            label(class = "help") {
                                : "(Optional. Can be copied by going to your ";
                                a(href = "https://start.gg/") : "start.gg";
                                : " profile and clicking your name.)";
                            }
                        });
                        @if let Series::CoOp = data.series {
                            @let field_name = match member_idx {
                                0 => "text_field",
                                1 => "text_field2",
                                _ => unreachable!("co-op event with team size > 2"),
                            };
                            : form_field(field_name, &mut errors, html! {
                                label(for = field_name) {
                                    : "Nationality (";
                                    : &team_member.name; //TODO Mido's House display name, falling back to racetime display name if no Mido's House account
                                    : "):";
                                }
                                input(type = "text", name = field_name, value? = defaults.field_value(field_name));
                            });
                        }
                    }
                    @if let TeamConfig::Multiworld = team_config {
                        : form_field("mw_impl", &mut errors, html! {
                            label(for = "mw_impl") : "Multiworld plugin:";
                            input(id = "mw_impl-bizhawk_co_op", type = "radio", name = "mw_impl", value = "bizhawk_co_op", checked? = defaults.mw_impl() == Some(mw::Impl::BizHawkCoOp));
                            label(for = "mw_impl-bizhawk_co_op") : "bizhawk-co-op";
                            input(id = "mw_impl-midos_house", type = "radio", name = "mw_impl", value = "midos_house", checked? = defaults.mw_impl() == Some(mw::Impl::MidosHouse));
                            label(for = "mw_impl-midos_house") : "HTH Multiworld";
                        });
                    }
                    : form_field("restream_consent_radio", &mut errors, html! {
                        label(for = "restream_consent_radio") {
                            @match data.series {
                                Series::CoOp => {
                                    : "Do you consent to your matches being restreamed by our restream partners (see ";
                                    a(href = "https://zsr.link/coops3rules") : "rules document";
                                    : ")? If you change your mind later, please let organizers know.";
                                }
                                Series::Multiworld => {
                                    //TODO allow changing on Status page during Swiss, except revoking while a restream is planned
                                    //TODO change text depending on tournament structure
                                    : "We are okay with being restreamed. (Optional for Swiss, required for top 8. Can be changed later.)";
                                }
                                _ => : "We are okay with being restreamed. (Optional. Can be changed later.)";
                            }
                        }
                        br;
                        input(id = "restream_consent_radio-yes", type = "radio", name = "restream_consent_radio", value = "yes", checked? = defaults.restream_consent() == Some(true));
                        label(for = "restream_consent_radio-yes") : "Yes";
                        input(id = "restream_consent_radio-no", type = "radio", name = "restream_consent_radio", value = "no", checked? = defaults.restream_consent() == Some(false));
                        label(for = "restream_consent_radio-no") : "No";
                    });
                }, errors, "Enter");
            }
        };
        Ok(page(transaction, &me, &uri, PageStyle { chests: data.chests().await?, ..PageStyle::default() }, &format!("Enter — {}", data.display_name), page_content).await?)
    })
}

#[rocket::get("/event/<series>/<event>/enter?<my_role>&<teammate>")]
pub(crate) async fn get(pool: &State<PgPool>, http_client: &State<reqwest::Client>, discord_ctx: &State<RwFuture<DiscordCtx>>, me: Option<User>, uri: Origin<'_>, csrf: Option<CsrfToken>, series: Series, event: &str, my_role: Option<pic::Role>, teammate: Option<Id<Users>>) -> Result<RawHtml<String>, StatusOrError<Error>> {
    let mut transaction = pool.begin().await?;
    let data = Data::new(&mut transaction, series, event).await?.ok_or(StatusOrError::Status(Status::NotFound))?;
    Ok(enter_form(transaction, http_client, discord_ctx, me, uri, csrf.as_ref(), data, pic::EnterFormDefaults::Values { my_role, teammate }).await?)
}

#[rocket::post("/event/<series>/<event>/enter", data = "<form>")]
pub(crate) async fn post(config: &State<Config>, pool: &State<PgPool>, http_client: &State<reqwest::Client>, discord_ctx: &State<RwFuture<DiscordCtx>>, me: User, uri: Origin<'_>, csrf: Option<CsrfToken>, series: Series, event: &str, form: Form<Contextual<'_, EnterForm>>) -> Result<RedirectOrContent, StatusOrError<Error>> {
    let mut transaction = pool.begin().await?;
    let data = Data::new(&mut transaction, series, event).await?.ok_or(StatusOrError::Status(Status::NotFound))?;
    let mut form = form.into_inner();
    form.verify(&csrf);
    if let Some(ref value) = form.value {
        if data.is_started(&mut transaction).await? {
            form.context.push_error(form::Error::validation("You can no longer enter this event since it has already started."));
        }
        match data.team_config {
            TeamConfig::Solo => {
                let mut request_qualifier = None;
                if let Some(Flow { ref requirements, closes }) = data.enter_flow {
                    if closes.is_some_and(|closes| closes <= Utc::now()) {
                        form.context.push_error(form::Error::validation("The deadline to enter this event has passed."));
                    } else if requirements.is_empty() {
                        if data.is_single_race() {
                            form.context.push_error(form::Error::validation("Signups for this event are not handled by Hyrule Town Hall."));
                        }
                    } else {
                        for requirement in requirements {
                            requirement.check_form(&mut transaction, http_client, discord_ctx, &me, &data, &mut form.context, value).await?;
                            match requirement {
                                Requirement::Qualifier { .. } => request_qualifier = Some(AsyncKind::Qualifier1),
                                Requirement::TripleQualifier { async_starts, async_ends, .. } => {
                                    let now = Utc::now();
                                    request_qualifier = (*async_starts).into_iter()
                                        .zip_eq(*async_ends)
                                        .enumerate()
                                        .find(|&(_, (async_start, async_end))| now >= async_start && now < async_end)
                                        .map(|(idx, _)| match idx {
                                            0 => AsyncKind::Qualifier1,
                                            1 => AsyncKind::Qualifier2,
                                            2 => AsyncKind::Qualifier3,
                                            _ => unreachable!("more than 3 qualifiers in Requirement::TripleQualifier"),
                                        });
                                }
                                _ => {}
                            }
                        }
                    }
                } else {
                    form.context.push_error(form::Error::validation("Signups for this event aren't open yet."));
                }
                if sqlx::query_scalar!(r#"SELECT EXISTS (SELECT 1 FROM teams, team_members WHERE
                    id = team
                    AND series = $1
                    AND event = $2
                    AND member = $3
                    AND NOT EXISTS (SELECT 1 FROM team_members WHERE team = id AND status = 'unconfirmed')
                ) AS "exists!""#, series as _, event, me.id as _).fetch_one(&mut *transaction).await? {
                    form.context.push_error(form::Error::validation("You are already signed up for this event."));
                }
                if form.context.errors().next().is_none() {
                    let id = Id::<Teams>::new(&mut transaction).await?;
                    sqlx::query!(
                        "INSERT INTO teams (id, series, event, plural_name, restream_consent, text_field, text_field2, yes_no, all_dungeons_ok, flute_ok, hard_settings_ok, hover_ok, inverted_ok, keydrop_ok, lite_ok, mirror_scroll_ok, mq_ok, no_delay_ok, pb_ok, zw_ok, mw_impl) VALUES ($1, $2, $3, FALSE, $4, $5, $6, $7, $8, $9, $10, $11, $12, $13, $14, $15, $16, $17, $18, $19, $20)",
                        id as _,
                        series as _,
                        event,
                        value.restream_consent || value.restream_consent_radio == Some(BoolRadio::Yes),
                        value.text_field,
                        value.text_field2,
                        value.yes_no == Some(BoolRadio::Yes),
                        value.all_dungeons_ok == Some(BoolRadio::Yes),
                        value.flute_ok == Some(BoolRadio::Yes),
                        value.hard_settings_ok == Some(BoolRadio::Yes),
                        value.hover_ok == Some(BoolRadio::Yes),
                        value.inverted_ok == Some(BoolRadio::Yes),
                        value.keydrop_ok == Some(BoolRadio::Yes),
                        value.lite_ok == Some(BoolRadio::Yes),
                        value.mirror_scroll_ok == Some(BoolRadio::Yes),
                        value.mq_ok == Some(BoolRadio::Yes),
                        value.no_delay_ok == Some(BoolRadio::Yes),
                        value.pb_ok  == Some(BoolRadio::Yes),
                        value.zw_ok  == Some(BoolRadio::Yes),
                        value.mw_impl as _,
                    ).execute(&mut *transaction).await?;
                    sqlx::query!("INSERT INTO team_members (team, member, status, role) VALUES ($1, $2, 'created', 'none')", id as _, me.id as _).execute(&mut *transaction).await?;
                    if let Some(async_kind) = request_qualifier {
                        sqlx::query!("INSERT INTO async_teams (team, kind, requested) VALUES ($1, $2, NOW())", id as _, async_kind as _).execute(&mut *transaction).await?;
                    }
                    if let (Some(discord_user), Some(discord_guild)) = (me.discord.as_ref(), data.discord_guild) {
                        let discord_ctx = discord_ctx.read().await;
                        if let Some(PgSnowflake(participant_role)) = sqlx::query_scalar!(r#"SELECT id AS "id: PgSnowflake<RoleId>" FROM discord_roles WHERE guild = $1 AND series = $2 AND event = $3"#, PgSnowflake(discord_guild) as _, series as _, event).fetch_optional(&mut *transaction).await? {
                            if let Ok(member) = discord_guild.member(&*discord_ctx, discord_user.id).await {
                                member.add_role(&*discord_ctx, participant_role).await?;
                            }
                        }
                    }
                    let Flow { ref requirements, .. } = data.enter_flow.expect("checked above");
                    for requirement in requirements {
                        if let Requirement::StartGG { optional } = requirement {
                            let discord_ctx = discord_ctx.read().await;
                            if !optional || value.startgg_radio == Some(BoolRadio::Yes) {
                                //TODO enter event on start.gg with user ID
                                // this is currently not possible to automate, see conversation ending at <https://discord.com/channels/339548254704369677/541015301618401301/1346621619787006083> for details
                                // temporary workaround until this is automated:
                                let startgg_id = me.startgg_id.as_ref().expect("checked by requirement");
                                let mut msg = MessageBuilder::default();
                                msg.mention_user(&me);
                                msg.push(" signed up for ");
                                msg.push_safe(&data.display_name);
                                let startgg_token = if Environment::default().is_dev() { &config.startgg_dev } else { &config.startgg_production };
                                let response = startgg::query_cached::<startgg::UserSlugQuery>(http_client, startgg_token, startgg::user_slug_query::Variables { id: startgg_id.clone() }).await?;
                                if let startgg::user_slug_query::ResponseData { user: Some(startgg::user_slug_query::UserSlugQueryUser { discriminator: Some(slug) }) } = response {
                                    msg.push(" with start.gg user slug ");
                                    msg.push_mono_safe(slug);
                                } else {
                                    msg.push(" with start.gg user ID ");
                                    msg.push_mono_safe(&startgg_id.0);
                                }
                                if let Some(organizer_channel) = data.discord_organizer_channel {
                                    organizer_channel.say(&*discord_ctx, msg.build()).await?;
                                } else {
<<<<<<< HEAD
                                    ADMIN_USER.create_dm_channel(&*discord_ctx).await?.say(&*discord_ctx, msg).await?;
=======
                                    FENHL.create_dm_channel(&*discord_ctx).await?.say(&*discord_ctx, msg.build()).await?;
>>>>>>> ada0dc57
                                }
                            } else {
                                //TODO enter event on start.gg anonymously
                                // this is currently not possible to automate, see conversation ending at <https://discord.com/channels/339548254704369677/541015301618401301/1346621619787006083> for details
                                // temporary workaround until this is automated:
                                let msg = MessageBuilder::default()
                                    .mention_user(&me)
                                    .push(" signed up for ")
                                    .push_safe(&data.display_name)
                                    .push(" without start.gg user ID ")
                                    .build();
                                if let Some(organizer_channel) = data.discord_organizer_channel {
                                    organizer_channel.say(&*discord_ctx, msg).await?;
                                } else {
                                    ADMIN_USER.create_dm_channel(&*discord_ctx).await?.say(&*discord_ctx, msg).await?;
                                }
                            }
                            //TODO record participant's entrant ID for the singleton start.gg event as team.startgg_id
                        }
                    }
                    transaction.commit().await?;
                    return Ok(RedirectOrContent::Redirect(Redirect::to(uri!(super::status(series, event)))))
                }
            }
            TeamConfig::Pictionary => {
                let (my_role, teammate) = match (value.my_role, value.teammate) {
                    (Some(my_role), Some(teammate)) => {
                        if sqlx::query_scalar!(r#"SELECT EXISTS (SELECT 1 FROM teams, team_members WHERE
                            id = team
                            AND series = $1
                            AND event = $2
                            AND member = $3
                            AND EXISTS (SELECT 1 FROM team_members WHERE team = id AND member = $4)
                        ) AS "exists!""#, series as _, event, me.id as _, teammate as _).fetch_one(&mut *transaction).await? {
                            form.context.push_error(form::Error::validation("A team with these members is already proposed for this race. Check your notifications to accept the invite, or ask your teammate to do so.")); //TODO linkify notifications? More specific message based on whether viewer has confirmed?
                        }
                        if sqlx::query_scalar!(r#"SELECT EXISTS (SELECT 1 FROM teams, team_members WHERE
                            id = team
                            AND series = $1
                            AND event = $2
                            AND member = $3
                            AND NOT EXISTS (SELECT 1 FROM team_members WHERE team = id AND status = 'unconfirmed')
                        ) AS "exists!""#, series as _, event, me.id as _).fetch_one(&mut *transaction).await? {
                            form.context.push_error(form::Error::validation("You are already signed up for this race."));
                        }
                        if !value.team_name.is_empty() && sqlx::query_scalar!(r#"SELECT EXISTS (SELECT 1 FROM teams WHERE
                            series = $1
                            AND event = $2
                            AND name = $3
                            AND NOT EXISTS (SELECT 1 FROM team_members WHERE team = id AND status = 'unconfirmed')
                        ) AS "exists!""#, series as _, event, value.team_name).fetch_one(&mut *transaction).await? {
                            form.context.push_error(form::Error::validation("A team with this name is already signed up for this race.").with_name("team_name"));
                        }
                        if my_role == pic::Role::Sheikah && me.racetime.is_none() {
                            form.context.push_error(form::Error::validation("A racetime.gg account is required to enter as runner. Go to your profile and select “Connect a racetime.gg account”.").with_name("my_role")); //TODO direct link?
                        }
                        if teammate == me.id {
                            form.context.push_error(form::Error::validation("You cannot be your own teammate.").with_name("teammate"));
                        }
                        if !sqlx::query_scalar!(r#"SELECT EXISTS (SELECT 1 FROM users WHERE id = $1) AS "exists!""#, teammate as _).fetch_one(&mut *transaction).await? {
                            form.context.push_error(form::Error::validation("There is no user with this ID.").with_name("teammate"));
                        }
                        if sqlx::query_scalar!(r#"SELECT EXISTS (SELECT 1 FROM teams, team_members WHERE
                            id = team
                            AND series = $1
                            AND event = $2
                            AND member = $3
                            AND NOT EXISTS (SELECT 1 FROM team_members WHERE team = id AND status = 'unconfirmed')
                        ) AS "exists!""#, series as _, event, teammate as _).fetch_one(&mut *transaction).await? {
                            form.context.push_error(form::Error::validation("This user is already signed up for this race.").with_name("teammate"));
                        }
                        //TODO check to make sure the teammate hasn't blocked the user submitting the form (or vice versa) or the event
                        (Some(my_role), Some(teammate))
                    }
                    (Some(_), None) => {
                        form.context.push_error(form::Error::validation("This field is required.").with_name("teammate"));
                        (None, None)
                    }
                    (None, Some(_)) => {
                        form.context.push_error(form::Error::validation("This field is required.").with_name("my_role"));
                        (None, None)
                    }
                    (None, None) => {
                        form.context.push_error(form::Error::validation("This field is required.").with_name("my_role"));
                        form.context.push_error(form::Error::validation("This field is required.").with_name("teammate"));
                        (None, None)
                    }
                };
                if form.context.errors().next().is_none() {
                    let id = Id::<Teams>::new(&mut transaction).await?;
                    sqlx::query!(
                    "INSERT INTO teams (id, series, event, name, restream_consent, text_field, text_field2, yes_no, all_dungeons_ok, flute_ok, hard_settings_ok, hover_ok, inverted_ok, keydrop_ok, lite_ok, mirror_scroll_ok, mq_ok, no_delay_ok, pb_ok, zw_ok, mw_impl) VALUES ($1, $2, $3, $4, $5, $6, $7, $8, $9, $10, $11, $12, $13, $14, $15, $16, $17, $18, $19, $20, $21)",
                        id as _,
                        series as _,
                        event,
                        (!value.team_name.is_empty()).then(|| &value.team_name),
                        value.restream_consent || value.restream_consent_radio == Some(BoolRadio::Yes),
                        value.text_field,
                        value.text_field2,
                        value.yes_no == Some(BoolRadio::Yes),
                        value.all_dungeons_ok == Some(BoolRadio::Yes),
                        value.flute_ok == Some(BoolRadio::Yes),
                        value.hard_settings_ok == Some(BoolRadio::Yes),
                        value.hover_ok == Some(BoolRadio::Yes),
                        value.inverted_ok == Some(BoolRadio::Yes),
                        value.keydrop_ok == Some(BoolRadio::Yes),
                        value.lite_ok == Some(BoolRadio::Yes),
                        value.mirror_scroll_ok == Some(BoolRadio::Yes),
                        value.mq_ok == Some(BoolRadio::Yes),
                        value.no_delay_ok == Some(BoolRadio::Yes),
                        value.pb_ok  == Some(BoolRadio::Yes),
                        value.zw_ok  == Some(BoolRadio::Yes),
                        value.mw_impl as _,
                    ).execute(&mut *transaction).await?;
                    sqlx::query!("INSERT INTO team_members (team, member, status, role) VALUES ($1, $2, 'created', $3)", id as _, me.id as _, Role::from(my_role.expect("validated")) as _).execute(&mut *transaction).await?;
                    sqlx::query!("INSERT INTO team_members (team, member, status, role) VALUES ($1, $2, 'unconfirmed', $3)", id as _, teammate.expect("validated") as _, match my_role.expect("validated") { pic::Role::Sheikah => Role::Gerudo, pic::Role::Gerudo => Role::Sheikah } as _).execute(&mut *transaction).await?;
                    transaction.commit().await?;
                    return Ok(RedirectOrContent::Redirect(Redirect::to(uri!(super::status(series, event)))))
                }
            }
            team_config => {
                let racetime_team = if let Some(ref racetime_team) = value.racetime_team {
                    if let Some(ref racetime) = me.racetime {
                        if let Some(user) = racetime_bot::user_data(http_client, &racetime.id).await? {
                            if user.teams.iter().any(|team| team.slug == *racetime_team) {
                                let team = http_client.get(format!("https://{}/team/{racetime_team}/data", racetime_host()))
                                    .send().await?
                                    .detailed_error_for_status().await?
                                    .json_with_text_in_error::<mw::RaceTimeTeamData>().await?;
                                let expected_size = team_config.roles().len();
                                if team.members.len() != expected_size {
                                    form.context.push_error(form::Error::validation(format!("Teams for this event must have exactly {expected_size} members, but this team has {}", team.members.len())))
                                }
                                //TODO get each team member's Mido's House account for displaying in step 2
                                Some(team)
                            } else {
                                form.context.push_error(form::Error::validation("This racetime.gg team does not exist or you're not in it.").with_name("racetime_team"));
                                None
                            }
                        } else {
                            form.context.push_error(form::Error::validation("Your racetime.gg profile is not public. Please connect a Twitch or Patreon account to your racetime.gg account or participate in a recorded race."));
                            None
                        }
                    } else {
                        form.context.push_error(form::Error::validation("A racetime.gg account is required to enter this event. Go to your profile and select “Connect a racetime.gg account”.")); //TODO direct link?
                        None
                    }
                } else {
                    form.context.push_error(form::Error::validation("This field is required.").with_name("racetime_team"));
                    None
                };
                let (team_slug, team_name, users, roles, startgg_ids) = if value.step2 {
                    if let Some(ref racetime_team) = racetime_team {
                        let mut all_accounts_exist = true;
                        let mut users = Vec::default();
                        let mut roles = if team_config.has_distinct_roles() {
                            Vec::default()
                        } else {
                            team_config.roles().iter().map(|&(role, _)| role).collect()
                        };
                        let mut startgg_ids = Vec::default();
                        for member in &racetime_team.members {
                            if let Some(user) = User::from_racetime(&mut *transaction, &member.id).await? {
                                if let Some(ref discord) = user.discord {
                                    if let Some(discord_guild) = data.discord_guild {
                                        if discord_guild.member(&*discord_ctx.read().await, discord.id).await.is_err() {
                                            //TODO only check if Requirement::DiscordGuild is present
                                            form.context.push_error(form::Error::validation("This user has not joined the tournament's Discord server.").with_name(format!("roles[{}]", member.id)));
                                        }
                                    }
                                } else {
                                    //TODO only check if Requirement::Discord is present
                                    form.context.push_error(form::Error::validation("This Hyrule Town Hall account is not associated with a Discord account.").with_name(format!("roles[{}]", member.id)));
                                }
                                if sqlx::query_scalar!(r#"SELECT EXISTS (SELECT 1 FROM teams, team_members WHERE
                                    id = team
                                    AND series = $1
                                    AND event = $2
                                    AND member = $3
                                    AND NOT EXISTS (SELECT 1 FROM team_members WHERE team = id AND status = 'unconfirmed')
                                ) AS "exists!""#, series as _, event, user.id as _).fetch_one(&mut *transaction).await? {
                                    form.context.push_error(form::Error::validation("This user is already signed up for this tournament."));
                                }
                                users.push(user);
                            } else {
                                form.context.push_error(form::Error::validation("This racetime.gg account is not associated with a Hyrule Town Hall account.").with_name(format!("roles[{}]", member.id)));
                                all_accounts_exist = false;
                            }
                            if team_config.has_distinct_roles() {
                                if let Some(&role) = value.roles.get(&member.id) {
                                    roles.push(role);
                                } else {
                                    form.context.push_error(form::Error::validation("This field is required.").with_name(format!("roles[{}]", member.id)));
                                }
                            }
                            if let Some(id) = value.startgg_id.get(&member.id) {
                                if id.is_empty() {
                                    startgg_ids.push(None);
                                } else if !regex_is_match!("^[0-9a-f]{8}$", id) {
                                    form.context.push_error(form::Error::validation("User IDs on start.gg are exactly 8 characters in length and consist only of digits and the letters a–f. You can find a start.gg user's ID on their profile next to their name.").with_name(format!("startgg_id[{}]", member.id)));
                                } else {
                                    startgg_ids.push(Some(id.clone()));
                                }
                            } else {
                                startgg_ids.push(None);
                            }
                        }
                        if all_accounts_exist {
                            match &*users {
                                [u1, u2] => if sqlx::query_scalar!(r#"SELECT EXISTS (SELECT 1 FROM teams WHERE
                                    series = $1
                                    AND event = $2
                                    AND EXISTS (SELECT 1 FROM team_members WHERE team = id AND member = $3)
                                    AND EXISTS (SELECT 1 FROM team_members WHERE team = id AND member = $4)
                                ) AS "exists!""#, series as _, event, u1.id as _, u2.id as _).fetch_one(&mut *transaction).await? {
                                    form.context.push_error(form::Error::validation("A team with these members is already proposed for this tournament. Check your notifications to accept the invite, or ask your teammate to do so.")); //TODO linkify notifications? More specific message based on whether viewer has confirmed?
                                },
                                [u1, u2, u3] => if sqlx::query_scalar!(r#"SELECT EXISTS (SELECT 1 FROM teams WHERE
                                    series = $1
                                    AND event = $2
                                    AND EXISTS (SELECT 1 FROM team_members WHERE team = id AND member = $3)
                                    AND EXISTS (SELECT 1 FROM team_members WHERE team = id AND member = $4)
                                    AND EXISTS (SELECT 1 FROM team_members WHERE team = id AND member = $5)
                                ) AS "exists!""#, series as _, event, u1.id as _, u2.id as _, u3.id as _).fetch_one(&mut *transaction).await? {
                                    form.context.push_error(form::Error::validation("A team with these members is already proposed for this tournament. Check your notifications to accept the invite, and/or ask your teammates to do so.")); //TODO linkify notifications? More specific message based on whether viewer has confirmed?
                                },
                                _ => unimplemented!("exact proposed team check for {} members", users.len()),
                            }
                        }
                        for (required_role, label) in team_config.roles() {
                            let mut found = false;
                            for (member_id, role) in &value.roles {
                                if role == required_role {
                                    if found {
                                        form.context.push_error(form::Error::validation("Each team member must have a different role.").with_name(format!("roles[{member_id}]")));
                                    } else {
                                        found = true;
                                    }
                                }
                            }
                            if !found {
                                form.context.push_error(form::Error::validation(format!("No team member is assigned as {label}.")));
                            }
                        }
                        match team_config {
                            TeamConfig::CoOp => {
                                if value.text_field.is_empty() {
                                    form.context.push_error(form::Error::validation("This field is required.").with_name("text_field"));
                                }
                                if value.text_field2.is_empty() {
                                    form.context.push_error(form::Error::validation("This field is required.").with_name("text_field2"));
                                }
                            }
                            TeamConfig::Multiworld => if value.mw_impl.is_none() {
                                form.context.push_error(form::Error::validation("This field is required.").with_name("mw_impl"));
                            },
                            _ => {}
                        }
                        (racetime_team.slug.clone(), racetime_team.name.clone(), users, roles, startgg_ids)
                    } else {
                        Default::default()
                    }
                } else {
                    Default::default()
                };
                if form.context.errors().next().is_none() {
                    return Ok(if value.step2 {
                        let id = Id::<Teams>::new(&mut transaction).await?;
                        sqlx::query!(
                            "INSERT INTO teams (id, series, event, name, racetime_slug, restream_consent, text_field, text_field2, yes_no,all_dungeons_ok, flute_ok, hard_settings_ok, hover_ok, inverted_ok, keydrop_ok, lite_ok, mirror_scroll_ok, mq_ok, no_delay_ok, pb_ok, zw_ok, mw_impl) VALUES ($1, $2, $3, $4, $5, $6, $7, $8, $9, $10, $11, $12, $13, $14, $15, $16, $17, $18, $19, $20, $21, $22)",
                            id as _,
                            series as _,
                            event,
                            (!team_name.is_empty()).then(|| team_name),
                            team_slug,
                            value.restream_consent || value.restream_consent_radio == Some(BoolRadio::Yes),
                            value.text_field,
                            value.text_field2,
                            value.yes_no == Some(BoolRadio::Yes),
                            value.all_dungeons_ok == Some(BoolRadio::Yes),
                            value.flute_ok == Some(BoolRadio::Yes),
                            value.hard_settings_ok == Some(BoolRadio::Yes),
                            value.hover_ok == Some(BoolRadio::Yes),
                            value.inverted_ok == Some(BoolRadio::Yes),
                            value.keydrop_ok == Some(BoolRadio::Yes),
                            value.lite_ok == Some(BoolRadio::Yes),
                            value.mirror_scroll_ok == Some(BoolRadio::Yes),
                            value.mq_ok == Some(BoolRadio::Yes),
                            value.no_delay_ok == Some(BoolRadio::Yes),
                            value.pb_ok  == Some(BoolRadio::Yes),
                            value.zw_ok  == Some(BoolRadio::Yes),
                            value.mw_impl as _,
                        ).execute(&mut *transaction).await?;
                        for ((user, role), startgg_id) in users.into_iter().zip_eq(roles).zip_eq(startgg_ids) {
                            sqlx::query!(
                                "INSERT INTO team_members (team, member, status, role, startgg_id) VALUES ($1, $2, $3, $4, $5)",
                                id as _, user.id as _, if user == me { SignupStatus::Created } else { SignupStatus::Unconfirmed } as _, role as _, startgg_id,
                            ).execute(&mut *transaction).await?;
                        }
                        transaction.commit().await?;
                        RedirectOrContent::Redirect(Redirect::to(uri!(super::status(series, event))))
                    } else {
                        RedirectOrContent::Content(enter_form_step2(transaction, Some(me), uri, http_client, csrf.as_ref(), data, mw::EnterFormStep2Defaults::Values { racetime_team: racetime_team.expect("validated") }).await?)
                    })
                }
            }
        }
        if value.step2 {
            return Ok(RedirectOrContent::Content(enter_form_step2(transaction, Some(me), uri, http_client, csrf.as_ref(), data, mw::EnterFormStep2Defaults::Context(form.context)).await?))
        }
    }
    Ok(RedirectOrContent::Content(enter_form(transaction, http_client, discord_ctx, Some(me), uri, csrf.as_ref(), data, pic::EnterFormDefaults::Context(form.context)).await?))
}<|MERGE_RESOLUTION|>--- conflicted
+++ resolved
@@ -1463,11 +1463,7 @@
                                 if let Some(organizer_channel) = data.discord_organizer_channel {
                                     organizer_channel.say(&*discord_ctx, msg.build()).await?;
                                 } else {
-<<<<<<< HEAD
-                                    ADMIN_USER.create_dm_channel(&*discord_ctx).await?.say(&*discord_ctx, msg).await?;
-=======
-                                    FENHL.create_dm_channel(&*discord_ctx).await?.say(&*discord_ctx, msg.build()).await?;
->>>>>>> ada0dc57
+                                    ADMIN_USER.create_dm_channel(&*discord_ctx).await?.say(&*discord_ctx, msg.build()).await?;
                                 }
                             } else {
                                 //TODO enter event on start.gg anonymously
