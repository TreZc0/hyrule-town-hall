--- conflicted
+++ resolved
@@ -266,15 +266,12 @@
             if matches!(data.match_source(), MatchSource::StartGG(_)) || data.discord_race_results_channel.is_some() {
                 sqlx::query!("UPDATE events SET manual_reporting_with_breaks = $1 WHERE series = $2 AND event = $3", value.manual_reporting_with_breaks, data.series as _, &data.event).execute(&mut *transaction).await?;
             }
-<<<<<<< HEAD
-=======
             if value.asyncs_active != data.asyncs_active {
                 sqlx::query!("UPDATE events SET asyncs_active = $1 WHERE series = $2 AND event = $3", value.asyncs_active, data.series as _, &data.event).execute(&mut *transaction).await?;
             }
             if value.swiss_standings != data.swiss_standings {
                 sqlx::query!("UPDATE events SET swiss_standings = $1 WHERE series = $2 AND event = $3", value.swiss_standings, data.series as _, &data.event).execute(&mut *transaction).await?;
             }
->>>>>>> 4cfc6e65
             transaction.commit().await?;
             RedirectOrContent::Redirect(Redirect::to(uri!(get(series, event))))
         }
