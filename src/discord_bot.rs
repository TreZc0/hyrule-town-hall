--- conflicted
+++ resolved
@@ -1,7 +1,6 @@
 use {
     crate::{
         config::ConfigRaceTime,
-        hash_icon_db::HashIconData,
         prelude::*,
         racetime_bot::{CleanShutdown, CrosskeysRaceOptions, GlobalState},
         async_race::{AsyncRaceManager, Error as AsyncRaceError},
@@ -2686,16 +2685,6 @@
     Ok(transaction)
 }
 
-async fn format_hash_names_for_discord(file_hash: [String; 5], transaction: &mut Transaction<'_, Postgres>, game_id: i32) -> Result<String, sqlx::Error> {
-    let mut names = Vec::new();
-    for icon_name in file_hash {
-        if let Some(hash_icon_data) = HashIconData::by_name(transaction, game_id, &icon_name).await? {
-            names.push(hash_icon_data.name.clone());
-        }
-    }
-    Ok(names.join(" "))
-}
-
 pub(crate) async fn handle_race(discord_ctx: DiscordCtx, cal_event: cal::Event, event: event::Data<'_>) -> Result<(),Error > {
     // This is a temporary implementation. It checks the race and sees if a seed is rolled. 
     // If it is not, it rolls a seed and adds it to the database.
@@ -2715,44 +2704,6 @@
         discord_data.get::<DbPool>().expect("database connection pool missing from Discord context").begin().await?
     };
 
-<<<<<<< HEAD
-    // There is already a seed rolled. Access that seed instead.
-    let (uuid, _second_half, file_hash) = match cal_event.race.seed.files {
-        // Seed already exists, get the message appropriately.
-        Some(seed::Files::AlttprDoorRando { uuid}) => (uuid, true, cal_event.race.seed.file_hash.as_ref().cloned()),
-        Some(_) => unimplemented!("Haven't implemented asyncs for non-door rando yet"),
-        // Roll a seed and put it in the database before returning the message.
-        None => {
-            let discord_data = discord_ctx.data.read().await;
-            let global_state = discord_data.get::<GlobalState>().expect("Global State missing from Discord context");
-            let crosskeys_options = CrosskeysRaceOptions::for_race(&global_state.db_pool, &cal_event.race).await;
-            let mut updates = global_state.clone().roll_crosskeys2025_seed(crosskeys_options);
-
-            // Loop until we get an update saying the seed data is done rolling.
-            let seed = loop {
-                match updates.recv().await {
-                    Some(racetime_bot::SeedRollUpdate::Done { seed, .. }) => break seed,
-                    Some(racetime_bot::SeedRollUpdate::Error(e)) => panic!("error rolling seed: {e} ({e:?})"),
-                    None => panic!(),
-                    _ => {}
-                }
-            };
-
-            let uuid = match seed.files {
-                Some(seed::Files::AlttprDoorRando { uuid}) => uuid,
-                _ => unimplemented!("handle what happens here?")
-            };
-
-            let (hash1, hash2, hash3, hash4, hash5) = match seed.file_hash {
-                Some([ref hash1, ref hash2, ref hash3, ref hash4, ref hash5]) => (Some(hash1), Some(hash2), Some(hash3), Some(hash4), Some(hash5)),
-                None => (None, None, None, None, None)
-            };
-
-            sqlx::query!("UPDATE races SET xkeys_uuid = $1, hash1 = $2, hash2 = $3, hash3 = $4, hash4 = $5, hash5 = $6 WHERE id = $7",uuid, hash1, hash2, hash3, hash4, hash5, cal_event.race.id as _,).execute(&mut *transaction).await?;
-            (uuid, false, seed.file_hash)
-        }
-    };
-=======
     // Check if this is the second part of an async (seed already exists)
     let is_second_part = cal_event.race.seed.files.is_some();
     
@@ -2782,7 +2733,6 @@
             Some([hash1, hash2, hash3, hash4, hash5]) => (Some(hash1), Some(hash2), Some(hash3), Some(hash4), Some(hash5)),
             None => (None, None, None, None, None)
         };
->>>>>>> 552b81e3
 
         sqlx::query!("UPDATE races SET xkeys_uuid = $1, hash1 = $2, hash2 = $3, hash3 = $4, hash4 = $5, hash5 = $6 WHERE id = $7",uuid, hash1 as _, hash2 as _, hash3 as _, hash4 as _, hash5 as _, cal_event.race.id as _,).execute(&mut *transaction).await?;
     }
@@ -2791,34 +2741,11 @@
         let mut content = MessageBuilder::default();
         content.push("Async starting for ");
         content.mention_team(&mut transaction, event.discord_guild, team).await?;
-<<<<<<< HEAD
-        content.push(format!(". Seed URL is {}. The seed will be distributed to the runner 10 minutes before their scheduled start time. While the process is automatic, please make sure to check in.",seed_url));
-        if let Some([ref hash1, ref hash2, ref hash3, ref hash4, ref hash5]) = file_hash {
-            content.push_line("");
-            // Get the game_id for the event's series
-            let game_id = sqlx::query_scalar!(
-                r#"
-                    SELECT gs.game_id
-                    FROM game_series gs
-                    WHERE gs.series = $1
-                "#,
-                cal_event.race.series as _
-            )
-            .fetch_optional(&mut *transaction)
-            .await?
-            .unwrap_or(Some(1))
-            .unwrap_or(1);
-            
-            // Convert hash icon names to user-friendly names for Discord display
-            let hash_names = format_hash_names_for_discord([hash1.clone(), hash2.clone(), hash3.clone(), hash4.clone(), hash5.clone()], &mut transaction, game_id).await?;
-            content.push(format!("The hash for this seed is {}", hash_names));
-=======
         
         if is_second_part {
             content.push(". **This is the second part of the async.** The runner will receive the previously generated seed as soon as they hit the READY button. Please work with them in their async channel in case of issues.");
         } else {
             content.push(". A Seed has been generated and will be distributed to the runner as soon as they hit the READY button. Please work with them in their async channel in case of issues.");
->>>>>>> 552b81e3
         }
         
         let msg = content.build();
