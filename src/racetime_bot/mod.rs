--- conflicted
+++ resolved
@@ -4433,16 +4433,12 @@
                         }).await?;
                     } else {
                         let mut transaction = ctx.global_state.db_pool.begin().await.to_racetime()?;
-<<<<<<< HEAD
-                        match goal.parse_seed_command(&mut transaction, &ctx.global_state, self.is_official(), cmd_name.to_ascii_lowercase() == "spoilerseed", &args).await.to_racetime()? {
+                        match goal.parse_seed_command(&mut transaction, &ctx.global_state, self.is_official(), cmd_name.to_ascii_lowercase() == "spoilerseed", false, &args).await.to_racetime()? {
                             SeedCommandParseResult::Alttpr => {
                                 // TODO THIS NEEDS TO BE IMPLEMENTED -- call door rando .py and roll seed with arguments
                                 Command::new("echo").args(["hello", "world"]).check("echo").await.to_racetime()?;
                                 unimplemented!()
                             }
-=======
-                        match goal.parse_seed_command(&mut transaction, &ctx.global_state, self.is_official(), cmd_name.to_ascii_lowercase() == "spoilerseed", false, &args).await.to_racetime()? {
->>>>>>> f6eadf15
                             SeedCommandParseResult::Regular { settings, unlock_spoiler_log, language, article, description } => {
                                 let event_id = self.official_data.as_ref().map(|OfficialRaceData { event, .. }| (event.series, &*event.event));
                                 self.roll_seed(ctx, goal.preroll_seeds(event_id), goal.rando_version(event_id), settings, unlock_spoiler_log, language, article, description).await
